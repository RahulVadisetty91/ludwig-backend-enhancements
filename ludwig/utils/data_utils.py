#! /usr/bin/env python
# coding=utf-8
# Copyright (c) 2019 Uber Technologies, Inc.
#
# Licensed under the Apache License, Version 2.0 (the "License");
# you may not use this file except in compliance with the License.
# You may obtain a copy of the License at
#
#     http://www.apache.org/licenses/LICENSE-2.0
#
# Unless required by applicable law or agreed to in writing, software
# distributed under the License is distributed on an "AS IS" BASIS,
# WITHOUT WARRANTIES OR CONDITIONS OF ANY KIND, either express or implied.
# See the License for the specific language governing permissions and
# limitations under the License.
# ==============================================================================
import collections
import csv
import functools
import json
import logging
import os.path
import pickle
import random
import re

import h5py
import numpy as np
import pandas as pd
from pandas.errors import ParserError
from sklearn.model_selection import KFold

from ludwig.constants import SPLIT, PREPROCESSING, NAME
from ludwig.globals import MODEL_HYPERPARAMETERS_FILE_NAME, \
    TRAIN_SET_METADATA_FILE_NAME, MODEL_WEIGHTS_FILE_NAME

logger = logging.getLogger(__name__)

DATA_TRAIN_HDF5_FP = 'data_train_hdf5_fp'
DICT_FORMATS = {'dict', 'dictionary', dict}
DATAFRAME_FORMATS = {'dataframe', 'df', pd.DataFrame}
CSV_FORMATS = {'csv'}
TSV_FORMATS = {'tsv'}
JSON_FORMATS = {'json'}
JSONL_FORMATS = {'jsonl'}
EXCEL_FORMATS = {'excel'}
PARQUET_FORMATS = {'parquet'}
PICKLE_FORMATS = {'pickle'}
FEATHER_FORMATS = {'feather'}
FWF_FORMATS = {'fwf'}
HTML_FORMATS = {'html'}
ORC_FORMATS = {'orc'}
SAS_FORMATS = {'sas'}
SPSS_FORMATS = {'spss'}
STATA_FORMATS = {'stata'}
HDF5_FORMATS = {'hdf5', 'h5'}
CACHEABLE_FORMATS = set.union(*(CSV_FORMATS, TSV_FORMATS,
                                JSON_FORMATS, JSONL_FORMATS,
                                EXCEL_FORMATS, PARQUET_FORMATS, PICKLE_FORMATS,
                                FEATHER_FORMATS, FWF_FORMATS, HTML_FORMATS,
                                ORC_FORMATS, SAS_FORMATS, SPSS_FORMATS,
                                STATA_FORMATS))


def get_abs_path(data_csv_path, file_path):
    if data_csv_path is not None:
        return os.path.join(data_csv_path, file_path)
    else:
        return file_path


def load_csv(data_fp):
    data = []
    with open(data_fp, 'rb') as f:
        data = list(csv.reader(f))
    return data


def read_xsv(data_fp, separator=',', header=0, nrows=None, skiprows=None):
    """
    Helper method to read a csv file. Wraps around pd.read_csv to handle some
    exceptions. Can extend to cover cases as necessary
    :param data_fp: path to the xsv file
    :param separator: defaults separator to use for splitting
    :param header: header argument for pandas to read the csv
    :param nrows: number of rows to read from the csv, None means all
    :param skiprows: number of rows to skip from the csv, None means no skips
    :return: Pandas dataframe with the data
    """
    with open(data_fp, 'r', encoding="utf8") as csvfile:
        try:
            dialect = csv.Sniffer().sniff(csvfile.read(1024 * 100),
                                          delimiters=[',', '\t', '|'])
            separator = dialect.delimiter
        except csv.Error:
            # Could not conclude the delimiter, defaulting to user provided
            pass

    try:
        df = pd.read_csv(data_fp, sep=separator, header=header,
                         nrows=nrows, skiprows=skiprows)
    except ParserError:
        logger.warning('Failed to parse the CSV with pandas default way,'
                       ' trying \\ as escape character.')
        df = pd.read_csv(data_fp, sep=separator, header=header,
                         escapechar='\\',
                         nrows=nrows, skiprows=skiprows)

    return df


read_csv = functools.partial(read_xsv, separator=',')
read_tsv = functools.partial(read_xsv, separator='\t')


def read_json(data_fp, normalize=False):
    if normalize:
        return pd.json_normalize(load_json(data_fp))
    else:
        return pd.read_json(data_fp)


def read_jsonl(data_fp):
    return pd.read_json(data_fp, lines=True)


def read_excel(data_fp):
    return pd.read_excel(data_fp)


def read_parquet(data_fp):
    return pd.read_parquet(data_fp)


def read_pickle(data_fp):
    return pd.read_pickle(data_fp)


def read_fwf(data_fp):
    return pd.read_fwf(data_fp)


def read_feather(data_fp):
    return pd.read_feather(data_fp)


def read_html(data_fp):
    return pd.read_html(data_fp)


def read_orc(data_fp):
    return pd.read_orc(data_fp)


def read_sas(data_fp):
    return pd.read_sas(data_fp)


def read_spss(data_fp):
    return pd.read_spss(data_fp)


def read_stata(data_fp):
    return pd.read_excel(data_fp)


def save_csv(data_fp, data):
    with open(data_fp, 'w', encoding='utf-8') as csv_file:
        writer = csv.writer(csv_file)
        for row in data:
            if not isinstance(row, collections.Iterable) or isinstance(row,
                                                                       str):
                row = [row]
            writer.writerow(row)


def csv_contains_column(data_fp, column_name):
    return column_name in read_csv(data_fp, nrows=0)  # only loads header


def load_json(data_fp):
    with open(data_fp, 'r') as input_file:
        data = json.load(input_file)
    return data


def save_json(data_fp, data, sort_keys=True, indent=4):
    with open(data_fp, 'w') as output_file:
        json.dump(data, output_file, cls=NumpyEncoder, sort_keys=sort_keys,
                  indent=indent)


# to be tested
# also, when loading an hdf5 file
# most of the times you don't want
# to put everything in memory
# like this function does
# it's jsut for convenience for relatively small datasets
def load_hdf5(data_fp):
    data = {}
    with h5py.File(data_fp, 'r') as h5_file:
        for key in h5_file.keys():
            data[key] = h5_file[key][()]
    return data


# def save_hdf5(data_fp: str, data: Dict[str, object]):
def save_hdf5(data_fp, data, metadata=None):
    if metadata is None:
        metadata = {}
    mode = 'w'
    if os.path.isfile(data_fp):
        mode = 'r+'
    with h5py.File(data_fp, mode) as h5_file:
        for key, value in data.items():
            dataset = h5_file.create_dataset(key, data=value)
            if key in metadata:
                if 'in_memory' in metadata[key]['preprocessing']:
                    if metadata[key]['preprocessing']['in_memory']:
                        dataset.attrs['in_memory'] = True
                    else:
                        dataset.attrs['in_memory'] = False


def load_object(object_fp):
    with open(object_fp, 'rb') as f:
        return pickle.load(f)


def save_object(object_fp, obj):
    with open(object_fp, 'wb') as f:
        pickle.dump(obj, f)


def load_array(data_fp, dtype=float):
    list_num = []
    with open(data_fp, 'r') as input_file:
        for x in input_file:
            list_num.append(dtype(x.strip()))
    return np.array(list_num)


def load_matrix(data_fp, dtype=float):
    list_num = []
    with open(data_fp, 'r') as input_file:
        for row in input_file:
            list_num.append([dtype(elem) for elem in row.strip().split()])
    return np.squeeze(np.array(list_num))


def save_array(data_fp, array):
    with open(data_fp, 'w') as output_file:
        for x in np.nditer(array):
            output_file.write(str(x) + '\n')


def load_pretrained_embeddings(embeddings_path, vocab):
    embeddings = load_glove(embeddings_path)

    # find out the size of the embeddings
    embeddings_size = len(next(iter(embeddings.values())))

    # calculate an average embedding, to use for initializing missing words
    avg_embedding = np.zeros(embeddings_size)
    count = 0
    for word in vocab:
        if word in embeddings:
            avg_embedding += embeddings[word]
            count += 1
    if count > 0:
        avg_embedding /= count

    # create the embedding matrix
    embeddings_vectors = []
    for word in vocab:
        if word in embeddings:
            embeddings_vectors.append(embeddings[word])
        else:
            embeddings_vectors.append(
                avg_embedding + np.random.uniform(-0.01, 0.01, embeddings_size)
            )
    embeddings_matrix = np.stack(embeddings_vectors)

    # let's help the garbage collector free some memory
    embeddings = None

    return embeddings_matrix


@functools.lru_cache(1)
def load_glove(file_path):
    logger.info('  Loading Glove format file {}'.format(file_path))
    embeddings = {}
    embedding_size = 0

    # collect embeddings size assuming the first line is correct
    with open(file_path, 'r', encoding='utf-8') as f:
        found_line = False
        while not found_line:
            line = f.readline()
            if line:
                embedding_size = len(line.split()) - 1
                found_line = True

    # collect embeddings
    with open(file_path, 'r', encoding='utf-8') as f:
        for line_number, line in enumerate(f):
            if line:
                try:
                    split = line.split()
                    if len(split) != embedding_size + 1:
                        raise ValueError
                    word = split[0]
                    embedding = np.array(
                        [float(val) for val in split[-embedding_size:]]
                    )
                    embeddings[word] = embedding
                except ValueError:
                    logger.warning(
                        'Line {} in the GloVe file {} is malformed, '
                        'skipping it'.format(
                            line_number, file_path
                        )
                    )
    logger.info('  {0} embeddings loaded'.format(len(embeddings)))
    return embeddings


def split_data(split, data):
    # type: (float, list) -> (list, list)
    split_length = int(round(split * len(data)))
    random.shuffle(data)
    return data[:split_length], data[split_length:]


def shuffle_unison_inplace(list_of_lists, random_state=None):
    if list_of_lists:
        assert all(len(l) == len(list_of_lists[0]) for l in list_of_lists)
        if random_state is not None:
            p = random_state.permutation(len(list_of_lists[0]))
        else:
            p = np.random.permutation(len(list_of_lists[0]))
        return [l[p] for l in list_of_lists]
    return None


def shuffle_dict_unison_inplace(np_dict, random_state=None):
    keys = list(np_dict.keys())
    list_of_lists = list(np_dict.values())

    # shuffle up the list of lists according to previous fct
    shuffled_list = shuffle_unison_inplace(list_of_lists, random_state)

    recon = {}
    for ii in range(len(keys)):
        dkey = keys[ii]
        recon[dkey] = shuffled_list[ii]

    # we've shuffled the dictionary in place!
    return recon


def shuffle_inplace(np_dict):
    if len(np_dict) == 0:
        return
    size = np_dict[next(iter(np_dict))].shape[0]
    for k in np_dict:
        if np_dict[k].shape[0] != size:
            raise ValueError(
                'Invalid: dictionary contains variable length arrays')

    p = np.random.permutation(size)

    for k in np_dict:
        np_dict[k] = np_dict[k][p]


def split_dataset_ttv(dataset, split):
    if SPLIT in dataset:
        del dataset[SPLIT]
    training_set = split_dataset(dataset, split, value_to_split=0)
    validation_set = split_dataset(dataset, split, value_to_split=1)
    test_set = split_dataset(dataset, split, value_to_split=2)
    return training_set, test_set, validation_set


def split_dataset(dataset, split, value_to_split=0):
    splitted_dataset = {}
    for key in dataset:
        splitted_dataset[key] = dataset[key][split == value_to_split]
        if len(splitted_dataset[key]) == 0:
            return None
    return splitted_dataset


def collapse_rare_labels(labels, labels_limit):
    if labels_limit > 0:
        labels[labels >= labels_limit] = labels_limit
    return labels


def class_counts(dataset, labels_field):
    return np.bincount(dataset[labels_field].flatten()).tolist()


def text_feature_data_field(text_feature):
    return text_feature[NAME] + '_' + text_feature['level']


def load_from_file(file_name, field=None, dtype=int, ground_truth_split=2):
    """Load experiment data from supported file formats.

    Experiment data can be test/train statistics, model predictions,
    probability, ground truth,  ground truth metadata.
    :param file_name: Path to file to be loaded
    :param field: Target Prediction field.
    :param dtype:
    :param ground_truth_split: Ground truth split filter where 0 is train 1 is
    validation and 2 is test split. By default test split is used when loading
    ground truth from hdf5.
    :return: Experiment data as array
    """
    if file_name.endswith('.hdf5') and field is not None:
        hdf5_data = h5py.File(file_name, 'r')
        split = hdf5_data[SPLIT][()]
        column = hdf5_data[field][()]
        hdf5_data.close()
        array = column[split == ground_truth_split]  # ground truth
    elif file_name.endswith('.npy'):
        array = np.load(file_name)
    elif file_name.endswith('.csv'):
        array = read_csv(file_name, header=None).values
    else:
        array = load_matrix(file_name, dtype)
    return array


def replace_file_extension(file_path, extension):
    """
    Return a file path for a file with same name but different format.
    a.csv, json -> a.json
    a.csv, hdf5 -> a.hdf5
    :param file_path: original file path
    :param extension: file extension
    :return: file path with same name but different format
    """
    if file_path is None:
        return None
    extension = extension.strip()
    if extension.startswith('.'):
        # Handle the case if the user calls with '.hdf5' instead of 'hdf5'
        extension = extension[1:]

    return os.path.splitext(file_path)[0] + '.' + extension


def file_exists_with_diff_extension(file_path, extension):
    return file_path is None or \
           os.path.isfile(replace_file_extension(file_path, extension))


def add_sequence_feature_column(df, col_name, seq_length):
    """
    Adds a new column to the dataframe computed from an existing column.
    Values in the new column are space-delimited strings composed of preceding
    values of the same column up to seq_length.
    For example values of the i-th row of the new column will be a
    space-delimited string of df[col_name][i-seq_length].
     :param df: input dataframe
    :param col_name: column name containing sequential data
    :param seq_length: length of an array of preceeding column values to use
    """
    if col_name not in df.columns.values:
        logger.error('{} column does not exist'.format(col_name))
        return

    new_col_name = col_name + '_feature'
    if new_col_name in df.columns.values:
        logger.warning(
            '{} column already exists, values will be overridden'.format(
                new_col_name
            )
        )

    new_data = [None] * seq_length
    old_data = np.array(df[col_name])

    for i in range(seq_length, len(df)):
        new_data.append(' '.join(
            str(j) for j in old_data[i - seq_length: i]
        ))

    df[new_col_name] = new_data
    df[new_col_name] = df[new_col_name].fillna(method='backfill')


def override_in_memory_flag(input_features, override_value):
    num_overrides = 0
    for feature in input_features:
        if PREPROCESSING in feature:
            if 'in_memory' in feature[PREPROCESSING]:
                feature[PREPROCESSING]['in_memory'] = override_value
                num_overrides += 1
    return num_overrides


class NumpyEncoder(json.JSONEncoder):
    def default(self, obj):
        if isinstance(obj, set):
            return list(obj)
        elif isinstance(obj, tuple):
            return list(obj)
        elif isinstance(obj, np.integer):
            return int(obj)
        elif isinstance(obj, np.floating):
            return float(obj)
        elif isinstance(obj, np.ndarray):
            return obj.tolist()
        else:
            return json.JSONEncoder.default(self, obj)


def generate_kfold_splits(data_df, num_folds, random_state):
    kf = KFold(n_splits=num_folds, shuffle=True, random_state=random_state)
    fold_num = 0
    for train_indices, test_indices in kf.split(data_df):
        fold_num += 1
        yield train_indices, test_indices, fold_num


def get_path_size(
        start_path,
        regex_accept=None,
        regex_reject=None
):
    total_size = 0
    pattern_accept = re.compile(regex_accept) if regex_accept else None
    pattern_reject = re.compile(regex_reject) if regex_reject else None

    for dirpath, dirnames, filenames in os.walk(start_path):
        for filename in filenames:
            filepath = os.path.join(dirpath, filename)
            if not os.path.islink(filepath):
                accepted = True
                if pattern_accept:
                    accepted = accepted and pattern_accept.match(filename)
                if pattern_reject:
                    accepted = accepted and not pattern_reject.match(filename)
                if accepted:
                    total_size += os.path.getsize(filepath)

    return total_size


def clear_data_cache():
    """Clears any cached data objects (e.g., embeddings)"""
    load_glove.cache_clear()


def figure_data_format_dataset(dataset):
    if isinstance(dataset, pd.DataFrame):
        return pd.DataFrame
    elif isinstance(dataset, dict):
        return dict
    elif isinstance(dataset, str):
        dataset = dataset.lower()
        if dataset.endswith('.csv'):
            return 'csv'
        elif dataset.endswith('.tsv'):
            return 'tsv'
        elif dataset.endswith('.json'):
            return 'json'
        elif dataset.endswith('.jsonl'):
            return 'jsonl'
<<<<<<< HEAD
        elif dataset.endswith('.xls') or dataset.endswith('.xlsx'):
=======
        elif (dataset.endswith('.xls') or dataset.endswith('.xslx') or
              dataset.endswith('.xlsm') or dataset.endswith('.xlsb') or
              dataset.endswith('.odf') or dataset.endswith('.ods') or
              dataset.endswith('.odt')):
>>>>>>> 1ee1757b
            return 'excel'
        elif dataset.endswith('.parquet'):
            return 'parquet'
        elif dataset.endswith('.pickle') or dataset.endswith('.p'):
            return 'pickle'
        elif dataset.endswith('.feather'):
            return 'feather'
        elif dataset.endswith('.fwf'):
            return 'fwf'
        elif dataset.endswith('.html'):
            return 'html'
        elif dataset.endswith('.orc'):
            return 'orc'
        elif dataset.endswith('.sas'):
            return 'sas'
        elif dataset.endswith('.spss'):
            return 'spss'
        elif dataset.endswith('.dta') or dataset.endswith('.stata'):
            return 'stata'
        elif dataset.endswith('.h5') or dataset.endswith('.hdf5'):
            return 'hdf5'
        else:
            raise ValueError(
                "Dataset path string {} "
                "does not contain a valid extension".format(dataset)
            )
    else:
        raise ValueError(
            "Cannot figure out the format of dataset {}".format(dataset)
        )


def figure_data_format(
        dataset=None, training_set=None, validation_set=None, test_set=None
):
    if dataset is not None:
        data_format = figure_data_format_dataset(dataset)
    elif training_set is not None:
        data_formats = [figure_data_format_dataset(training_set)]
        if validation_set is not None:
            data_formats.append(figure_data_format_dataset(validation_set))
        if test_set is not None:
            data_formats.append(figure_data_format_dataset(test_set))
        data_formats_set = set(data_formats)
        if len(data_formats_set) > 1:
            error_message = "Datasets have different formats. Training: "
            error_message += str(data_formats[0])
            if validation_set:
                error_message = ", Validation: "
                error_message += str(data_formats[1])
            if test_set:
                error_message = ", Test: "
                error_message += str(data_formats[-1])
            raise ValueError(error_message)
        else:
            data_format = next(iter(data_formats_set))
    else:
        raise ValueError(
            "At least one between dataset and training_set must be not None"
        )
    return data_format


def is_model_dir(path: str) -> bool:
    hyperparameters_fn = os.path.join(path, MODEL_HYPERPARAMETERS_FILE_NAME)
    ts_metadata_fn = os.path.join(path, TRAIN_SET_METADATA_FILE_NAME)
    is_model_dir = False
    if (os.path.isdir(path)
            and os.path.isfile(hyperparameters_fn)
            and os.path.isfile(ts_metadata_fn)):
        weights_files_count = 0
        for file_name in os.listdir(path):
            if file_name.startswith(MODEL_WEIGHTS_FILE_NAME):
                weights_files_count += 1
        if weights_files_count >= 2:
            is_model_dir = True
    return is_model_dir<|MERGE_RESOLUTION|>--- conflicted
+++ resolved
@@ -572,14 +572,10 @@
             return 'json'
         elif dataset.endswith('.jsonl'):
             return 'jsonl'
-<<<<<<< HEAD
-        elif dataset.endswith('.xls') or dataset.endswith('.xlsx'):
-=======
-        elif (dataset.endswith('.xls') or dataset.endswith('.xslx') or
+        elif (dataset.endswith('.xls') or dataset.endswith('.xlsx') or
               dataset.endswith('.xlsm') or dataset.endswith('.xlsb') or
               dataset.endswith('.odf') or dataset.endswith('.ods') or
               dataset.endswith('.odt')):
->>>>>>> 1ee1757b
             return 'excel'
         elif dataset.endswith('.parquet'):
             return 'parquet'
