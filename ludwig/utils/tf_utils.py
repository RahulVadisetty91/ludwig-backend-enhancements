--- conflicted
+++ resolved
@@ -49,6 +49,8 @@
                           gpu_memory_limit=None,
                           allow_parallel_threads=True,
                           horovod=None):
+    global _TF_INIT_PARAMS
+
     use_horovod = horovod is not None
     param_tuple = (gpus, gpu_memory_limit, allow_parallel_threads, use_horovod)
     if _TF_INIT_PARAMS is not None:
@@ -69,10 +71,11 @@
     gpu_devices = tf.config.list_physical_devices('GPU')
     if horovod is not None and gpus is None:
         if 0 < len(gpu_devices) < horovod.local_size():
-            warnings.warn(f'Horovod: disabling GPU support! This host is running with '
-                          f'{horovod.local_size()} worker processes but only {len(gpu_devices)} '
-                          f'GPUs. To enable GPU training, reduce the number of worker processes '
-                          f'on this host to match the number of GPUs.')
+            warnings.warn(
+                f'Horovod: disabling GPU support! This host is running with '
+                f'{horovod.local_size()} worker processes but only {len(gpu_devices)} '
+                f'GPUs. To enable GPU training, reduce the number of worker processes '
+                f'on this host to match the number of GPUs.')
             gpus = [-1]
         else:
             gpus = [horovod.local_rank()]
@@ -83,27 +86,6 @@
         gpus = gpus.strip()
         gpus = [int(g) for g in gpus.split(",")]
 
-<<<<<<< HEAD
-    if gpus is not None:
-        gpu_devices = tf.config.list_physical_devices('GPU')
-        for gpu in gpu_devices:
-            tf.config.experimental.set_memory_growth(gpu, True)
-            if gpu_memory_limit is not None:
-                tf.config.set_logical_device_configuration(
-                    gpu,
-                    [tf.config.LogicalDeviceConfiguration(
-                        memory_limit=gpu_memory_limit)])
-        if gpu_devices:
-            local_devices = [gpu_devices[g] for g in gpus]
-            tf.config.set_visible_devices(local_devices, 'GPU')
-
-    _TF_INIT_PARAMS = param_tuple
-
-
-def get_available_gpus():
-    local_device_protos = device_lib.list_local_devices()
-    return [x.name[-1] for x in local_device_protos if x.device_type == 'GPU']
-=======
     if gpus:
         if len(gpus) == 1 and gpus[0] == -1:
             # CUDA_VISIBLE_DEVICES syntax for disabling all GPUs
@@ -136,4 +118,8 @@
 
 def _get_tf_init_params():
     return _TF_INIT_PARAMS
->>>>>>> 79175c22
+
+
+def get_available_gpus():
+    local_device_protos = device_lib.list_local_devices()
+    return [x.name[-1] for x in local_device_protos if x.device_type == 'GPU']