#! /usr/bin/env python
# coding=utf-8
# Copyright (c) 2019 Uber Technologies, Inc.
#
# Licensed under the Apache License, Version 2.0 (the "License");
# you may not use this file except in compliance with the License.
# You may obtain a copy of the License at
#
#     http://www.apache.org/licenses/LICENSE-2.0
#
# Unless required by applicable law or agreed to in writing, software
# distributed under the License is distributed on an "AS IS" BASIS,
# WITHOUT WARRANTIES OR CONDITIONS OF ANY KIND, either express or implied.
# See the License for the specific language governing permissions and
# limitations under the License.
# ==============================================================================
"""
This module contains the class and auxiliary methods of a model.
"""
from __future__ import absolute_import
from __future__ import division
from __future__ import print_function

import copy
import logging
import os
import os.path
import signal
import sys
import threading
import time
from collections import OrderedDict

import tensorflow as tf
<<<<<<< HEAD
from tabulate import tabulate
from tqdm import tqdm

from ludwig.constants import LOSS, COMBINED, TYPE
=======
from ludwig.constants import *
from ludwig.contrib import contrib_command
from ludwig.features.feature_registries import output_type_registry
from ludwig.features.feature_utils import SEQUENCE_TYPES
>>>>>>> 9b34c751
from ludwig.globals import MODEL_HYPERPARAMETERS_FILE_NAME
from ludwig.globals import MODEL_WEIGHTS_FILE_NAME
from ludwig.globals import TRAINING_CHECKPOINTS_DIR_PATH
from ludwig.globals import TRAINING_PROGRESS_TRACKER_FILE_NAME
from ludwig.globals import is_on_master
from ludwig.globals import is_progressbar_disabled
<<<<<<< HEAD
from ludwig.models.ecd import ECD, dynamic_length_encoders
from ludwig.models.modules.metric_modules import get_improved_fun
from ludwig.models.modules.metric_modules import get_initial_validation_value
from ludwig.models.modules.optimization_modules import ClippedOptimizer
=======
from ludwig.models.combiners import get_build_combiner
from ludwig.models.inputs import build_inputs, dynamic_length_encoders
from ludwig.models.modules.loss_modules import regularizer_registry
from ludwig.models.modules.measure_modules import get_improved_fun
from ludwig.models.modules.measure_modules import get_initial_validation_value
from ludwig.models.modules.optimization_modules import optimize
from ludwig.models.outputs import build_outputs, get_all_measures_names, \
    get_measures_names
>>>>>>> 9b34c751
from ludwig.utils import time_utils
from ludwig.utils.batcher import Batcher
from ludwig.utils.batcher import BucketedBatcher
from ludwig.utils.batcher import DistributedBatcher
from ludwig.utils.data_utils import load_json, save_json
from ludwig.utils.defaults import default_random_seed
from ludwig.utils.horovod_utils import allgather_object, should_use_horovod
from ludwig.utils.math_utils import learning_rate_warmup, learning_rate_warmup_distributed
from ludwig.utils.misc import set_random_seed
from ludwig.utils.misc import sum_dicts
<<<<<<< HEAD
=======
from ludwig.utils.tf_utils import get_tf_config
from tabulate import tabulate
from tensorflow.python import debug as tf_debug
from tqdm import tqdm
>>>>>>> 9b34c751

logger = logging.getLogger(__name__)

tf.config.experimental_run_functions_eagerly(True)


class Model:
    """
    Model is a class that builds the model that Ludwig uses
    """

    def __init__(
            self,
            input_features,
            output_features,
            combiner,
            training,
            preprocessing,
            use_horovod=None,
            random_seed=default_random_seed,
            debug=False,
            **kwargs
    ):
<<<<<<< HEAD
        self.horovod = None
        if should_use_horovod(use_horovod):
            import horovod.tensorflow
            self.horovod = horovod.tensorflow
            self.horovod.init()

        self.initialized = False
        # self.session = None

        self.debug = debug
        self.weights_save_path = None
        self.hyperparameters = {}
        self.output_metrics_cache = None
=======
        self._horovod = None
        if use_horovod:
            import horovod.tensorflow
            self._horovod = horovod.tensorflow
            from mpi4py import MPI
            self._comm = MPI.COMM_WORLD

        self._debug = debug
        self._weights_save_path = None
        self._hyperparameters = {}
        self._session = None
>>>>>>> 9b34c751

        self._epochs = None
        self._received_sigint = False

<<<<<<< HEAD
        self.hyperparameters['input_features'] = input_features
        self.hyperparameters['combiner'] = combiner
        self.hyperparameters['output_features'] = output_features
        self.hyperparameters['training'] = training
        self.hyperparameters['preprocessing'] = preprocessing
        self.hyperparameters['random_seed'] = random_seed
        self.hyperparameters.update(kwargs)

        tf.random.set_seed(random_seed)

        self.ecd = ECD(input_features, combiner, output_features)

        # ================ Optimizer ================
        # self.global_step = tf.Variable(0, trainable=False)
        # self.optimize, self.learning_rate = optimize(
        #    self.train_reg_mean_loss,
        #    training,
        #    self.learning_rate,
        #    self.global_step,
        #    self.horovod
        # )

        # todo tf2: reintroduce optimizer parameters
        # todo tf2: reintroduce learning scheduler in different form most likely
        # self.optimizer = get_optimizer_fun_tf2(
        #    **self.hyperparameters['training']['optimizer']
        # )
        self.optimizer = ClippedOptimizer(
            **self.hyperparameters['training']['optimizer']
        )

        # todo tf2: reintroduce tensorboard tracking and summaries
        # tf.summary.scalar(
        #    'combined/batch_train_reg_mean_loss',
        #    self.train_reg_mean_loss
        # )

        # todo tf2: reintroduce saving
        # self.saver = tf.train.Saver()

    # todo: tf2 proof-of-concept code
    @tf.function
    def train_step(self, model, optimizer, inputs, targets,
                   regularization_lambda=0.0):
        with tf.GradientTape() as tape:
            logits = model((inputs, targets), training=True)
            loss, _ = model.train_loss(targets, logits, regularization_lambda)
        optimizer.minimize_with_tape(tape, loss, model.trainable_variables, self.horovod)
        # grads = tape.gradient(loss, model.trainable_weights)
        # optimizer.apply_gradients(zip(grads, model.trainable_weights))

        # print('Training loss (for one batch): %s' % float(loss))

        # todo tf2: make sure tensorboard works for batch  and epoch level metrics
        # model.update_metrics(targets, predictions)

    @tf.function
    def evaluation_step(self, model, inputs, targets):
        predictions = model.predictions(inputs, output_features=None)
        model.update_metrics(targets, predictions)
        return predictions

    @tf.function
    def predict_step(self, model, inputs):
        return model.predictions(inputs, output_features=None)

    def initialize_tensorflow(self, gpus=None, gpu_memory_limit=None, allow_parallel_threads=True):
        # For reproducivility / determinism, set parallel threads to 1.
        # For performance, set to 0 to allow TensorFlow to select the best value automatically.
        tf.config.threading.set_intra_op_parallelism_threads(0 if allow_parallel_threads else 1)
        tf.config.threading.set_inter_op_parallelism_threads(0 if allow_parallel_threads else 1)

        if self.horovod is not None and gpus is None:
            gpus = [self.horovod.local_rank()]
        gpus = [gpus] if isinstance(gpus, int) else gpus

        if gpus is not None:
            gpu_devices = tf.config.list_physical_devices('GPU')
            for gpu in gpu_devices:
                tf.config.experimental.set_memory_growth(gpu, True)
                if gpu_memory_limit is not None:
                    tf.config.set_logical_device_configuration(
                        gpu,
                        [tf.config.LogicalDeviceConfiguration(memory_limit=gpu_memory_limit)])
            if gpu_devices:
                local_devices = [gpu_devices[g] for g in gpus]
                tf.config.set_visible_devices(local_devices, 'GPU')

        self.initialized = True

    # def initialize_session(self, gpus=None, gpu_fraction=1):
    #     if self.session is None:
    #
    #         self.session = tf.Session(
    #             config=get_tf_config(gpus, gpu_fraction, self.horovod),
    #             graph=self.graph
    #         )
    #         self.session.run(self.graph_initialize)
    #
    #         if self.debug:
    #             session = tf_debug.LocalCLIDebugWrapperSession(self.session)
    #             session.add_tensor_filter(
    #                 'has_inf_or_nan',
    #                 tf_debug.has_inf_or_nan
    #             )
    #
    #     return self.session

    # def close_session(self):
    #     if self.session is not None:
    #         self.session.close()
    #         self.session = None

    # def feed_dict(
    #         self,
    #         batch,
    #         regularization_lambda=default_training_params[
    #             'regularization_lambda'],
    #         learning_rate=default_training_params['learning_rate'],
    #         dropout_rate=default_training_params['dropout_rate'],
    #         is_training=True
    # ):
    #     input_features = self.hyperparameters['input_features']
    #     output_features = self.hyperparameters['output_features']
    #     feed_dict = {
    #         self.is_training: is_training,
    #         self.regularization_lambda: regularization_lambda,
    #         self.learning_rate: learning_rate,
    #         self.dropout_rate: dropout_rate
    #     }
    #     for input_feature in input_features:
    #         feed_dict[getattr(self, input_feature['name'])] = batch[
    #             input_feature['name']]
    #     for output_feature in output_features:
    #         if output_feature['name'] in batch:
    #             feed_dict[getattr(self, output_feature['name'])] = batch[
    #                 output_feature['name']]
    #     return feed_dict
=======
        self.__build(
            input_features,
            output_features,
            combiner,
            training,
            preprocessing,
            random_seed,
            **kwargs
        )

    def __build(
            self,
            input_features,
            output_features,
            combiner,
            training,
            preprocessing,
            random_seed,
            **kwargs
    ):
        self._hyperparameters['input_features'] = input_features
        self._hyperparameters['output_features'] = output_features
        self._hyperparameters['combiner'] = combiner
        self._hyperparameters[TRAINING] = training
        self._hyperparameters['preprocessing'] = preprocessing
        self._hyperparameters['random_seed'] = random_seed
        self._hyperparameters.update(kwargs)

        if self._horovod:
            self._horovod.init()

        tf.compat.v1.reset_default_graph()
        graph = tf.Graph()
        with graph.as_default():
            # ================ Setup ================
            tf.compat.v1.set_random_seed(random_seed)

            self._global_step = tf.Variable(0, trainable=False)
            self._regularization_lambda = tf.compat.v1.placeholder(
                tf.float32,
                name='regularization_lambda'
            )
            regularizer = regularizer_registry[training['regularizer']]
            self._regularizer = regularizer(self._regularization_lambda)

            self._learning_rate = tf.compat.v1.placeholder(
                tf.float32,
                name='learning_rate'
            )
            self._dropout_rate = tf.compat.v1.placeholder(tf.float32,
                                                          name='dropout_rate')
            self._is_training = tf.compat.v1.placeholder(tf.bool, [],
                                                         name='is_training')

            # ================ Inputs ================
            feature_encodings = build_inputs(
                input_features,
                self._regularizer,
                self._dropout_rate,
                is_training=self._is_training
            )

            for fe_name, fe_properties in feature_encodings.items():
                setattr(self, fe_name, fe_properties['placeholder'])

            # ================ Model ================
            logger.debug('- Combiner {}'.format(combiner['type']))
            build_combiner = get_build_combiner(combiner['type'])(**combiner)
            hidden, hidden_size = build_combiner(
                feature_encodings,
                self._regularizer,
                self._dropout_rate,
                is_training=self._is_training,
                **kwargs
            )

            # ================ Outputs ================
            outs = build_outputs(
                output_features,
                hidden,
                hidden_size,
                regularizer=self._regularizer,
                dropout_rate=self._dropout_rate,
                is_training=self._is_training
            )

            (
                self._train_reg_mean_loss,
                self._eval_combined_loss,
                self._regularization_loss,
                output_tensors
            ) = outs

            for ot_name, ot in output_tensors.items():
                setattr(self, ot_name, ot)

            # ================ Optimizer ================
            self._optimize, self._learning_rate = optimize(
                self._train_reg_mean_loss,
                training,
                self._learning_rate,
                self._global_step,
                self._horovod
            )

            tf.compat.v1.summary.scalar(
                'combined/batch_train_reg_mean_loss',
                self._train_reg_mean_loss
            )

            self._merged_summary = tf.compat.v1.summary.merge_all()
            self._graph = graph
            self._graph_initialize = tf.compat.v1.global_variables_initializer()
            if self._horovod:
                self._broadcast_op = self._horovod.broadcast_global_variables(
                    0)
            self._saver = tf.compat.v1.train.Saver()

    def initialize_session(self, gpus=None, gpu_fraction=1):
        if self._session is None:

            self._session = tf.compat.v1.Session(
                config=get_tf_config(gpus, gpu_fraction, self._horovod),
                graph=self._graph
            )
            self._session.run(self._graph_initialize)

            if self._debug:
                session = tf_debug.LocalCLIDebugWrapperSession(self._session)
                session.add_tensor_filter(
                    'has_inf_or_nan',
                    tf_debug.has_inf_or_nan
                )

        return self._session

    def close_session(self):
        if self._session is not None:
            self._session.close()
            self._session = None

    def feed_dict(
            self,
            batch,
            regularization_lambda=default_training_params[
                'regularization_lambda'],
            learning_rate=default_training_params['learning_rate'],
            dropout_rate=default_training_params['dropout_rate'],
            is_training=True
    ):
        input_features = self._hyperparameters['input_features']
        output_features = self._hyperparameters['output_features']
        feed_dict = {
            self._is_training: is_training,
            self._regularization_lambda: regularization_lambda,
            self._learning_rate: learning_rate,
            self._dropout_rate: dropout_rate
        }
        for input_feature in input_features:
            feed_dict[getattr(self, input_feature['name'])] = batch[
                input_feature['name']]
        for output_feature in output_features:
            if output_feature['name'] in batch:
                feed_dict[getattr(self, output_feature['name'])] = batch[
                    output_feature['name']]
        return feed_dict
>>>>>>> 9b34c751

    @classmethod
    def add_tensorboard_epoch_summary(cls, metrics, prefix, train_writer, step):
        if not train_writer:
            return

        # todo tf2: completed fix
        with train_writer.as_default():
            for feature_name, output_feature in metrics.items():
                for metric in output_feature:
                    metric_tag = "{}/epoch_{}_{}".format(
                        feature_name, prefix, metric
                    )
                    metric_val = output_feature[metric][-1]
                    tf.summary.scalar(metric_tag,
                                      metric_val,
                                      step=step)

        train_writer.flush()

    def train(
            self,
            training_set,
            validation_set=None,
            test_set=None,
            validation_field=None,
            validation_metric=None,
            save_path='model',
            regularization_lambda=0.0,
            epochs=100,
            learning_rate=0.001,
            batch_size=128,
            eval_batch_size=0,
            bucketing_field=None,
            early_stop=20,
            reduce_learning_rate_on_plateau=0,
            reduce_learning_rate_on_plateau_patience=5,
            reduce_learning_rate_on_plateau_rate=0.5,
            increase_batch_size_on_plateau=0,
            increase_batch_size_on_plateau_patience=5,
            increase_batch_size_on_plateau_rate=2,
            increase_batch_size_on_plateau_max=512,
            learning_rate_warmup_epochs=1,
            resume=False,
            skip_save_model=False,
            skip_save_progress=False,
            skip_save_log=False,
            gpus=None,
            gpu_memory_limit=None,
            allow_parallel_threads=True,
            random_seed=default_random_seed,
            **kwargs
    ):
        """Trains a model with a set of hyperparameters listed below. Customizable
        :param training_set: The training set
        :param validation_set: The validation dataset
        :param test_set: The test dataset
        :param validation_field: The first output feature, by default it is set
               as the same field of the first output feature.
        :param validation_metric: metric used on the validation field, it is
               accuracy by default
        :type validation_metric:
        :param save_path: The path to save the file
        :type save_path: filepath (str)
        :param regularization_lambda: Strength of the $L2$ regularization
        :type regularization_lambda: Integer
        :param epochs: Number of epochs the algorithm is intended to be run over
        :type epochs: Integer
        :param learning_rate: Learning rate for the algorithm, represents how
               much to scale the gradients by
        :type learning_rate: Integer
        :param batch_size: Size of batch to pass to the model for training.
        :type batch_size: Integer
        :param batch_size: Size of batch to pass to the model for evaluation.
        :type batch_size: Integer
        :param bucketing_field: when batching, buckets datapoints based the
               length of a field together. Bucketing on text length speeds up
               training of RNNs consistently, 30% in some cases
        :type bucketing_field:
        :param dropout_rate: dropout_rate probability (probability of dropping
               a neuron in a given layer)
        :type dropout_rate: Float
        :param early_stop: How many epochs without any improvement in the
               validation_metric triggers the algorithm to stop
        :type early_stop: Integer
        :param reduce_learning_rate_on_plateau: Reduces the learning rate when
               the algorithm hits a plateau (i.e. the performance on the
               validation does not improve)
        :type reduce_learning_rate_on_plateau: Float
        :param reduce_learning_rate_on_plateau_patience: How many epochs have
               to pass before the learning rate reduces
        :type reduce_learning_rate_on_plateau_patience: Float
        :param reduce_learning_rate_on_plateau_rate: Rate at which we reduce
               the learning rate
        :type reduce_learning_rate_on_plateau_rate: Float
        :param increase_batch_size_on_plateau: Increase the batch size on a
               plateau
        :type increase_batch_size_on_plateau: Integer
        :param increase_batch_size_on_plateau_patience: How many epochs to wait
               for before increasing the batch size
        :type increase_batch_size_on_plateau_patience: Integer
        :param increase_batch_size_on_plateau_rate: The rate at which the batch
               size increases.
        :type increase_batch_size_on_plateau_rate: Float
        :param increase_batch_size_on_plateau_max: The maximum size of the batch
        :type increase_batch_size_on_plateau_max: Integer
        :param learning_rate_warmup_epochs: The number of epochs to warmup the
               learning rate for.
        :type learning_rate_warmup_epochs: Integer
        :param resume: Resume training a model that was being trained.
        :type resume: Boolean
        :param skip_save_model: disables
               saving model weights and hyperparameters each time the model
               improves. By default Ludwig saves model weights after each epoch
               the validation metric imrpvoes, but if the model is really big
               that can be time consuming if you do not want to keep
               the weights and just find out what performance can a model get
               with a set of hyperparameters, use this parameter to skip it,
               but the model will not be loadable later on.
        :type skip_save_model: Boolean
        :param skip_save_progress: disables saving progress each epoch.
               By default Ludwig saves weights and stats  after each epoch
               for enabling resuming of training, but if the model is
               really big that can be time consuming and will uses twice
               as much space, use this parameter to skip it, but training
               cannot be resumed later on
        :type skip_save_progress: Boolean
        :param skip_save_log: Disables saving TensorBoard
               logs. By default Ludwig saves logs for the TensorBoard, but if it
               is not needed turning it off can slightly increase the
               overall speed..
        :type skip_save_log: Boolean
        :param gpus: List of gpus to use
        :type gpus: List
        :param gpu_memory_limit: maximum memory in MB to allocate per GPU device.
        :type gpu_memory_limit: Integer
        :param allow_parallel_threads: allow TensorFlow to use multithreading parallelism
               to improve performance at the cost of determinism.
        :type allow_parallel_threads: Boolean
        :param random_seed: Default initialization for the random seeds
        :type: Float
        """
        # ====== General setup =======
<<<<<<< HEAD
        output_features = self.ecd.output_features
        self.epochs = epochs
        digits_per_epochs = len(str(self.epochs))
        self.received_sigint = False
=======
        output_features = self._hyperparameters['output_features']
        self._epochs = epochs
        digits_per_epochs = len(str(self._epochs))
        self._received_sigint = False
>>>>>>> 9b34c751
        # Only use signals when on the main thread to avoid issues with CherryPy: https://github.com/uber/ludwig/issues/286
        if threading.current_thread() == threading.main_thread():
            signal.signal(signal.SIGINT, self.set_epochs_to_1_or_quit)
        should_validate = validation_set is not None and validation_set.size > 0
        if eval_batch_size < 1:
            eval_batch_size = batch_size
<<<<<<< HEAD
        metrics_names = self.get_metrics_names(output_features)
        if self.horovod:
            learning_rate *= self.horovod.size()
=======
        stat_names = get_all_measures_names(output_features)
        if self._horovod:
            learning_rate *= self._horovod.size()

        # check if validation_field is valid
        valid_validation_field = False
        validation_output_feature_name = None
        if validation_field == 'combined':
            valid_validation_field = True
            validation_output_feature_name = 'combined'
        else:
            for output_feature in output_features:
                if validation_field == output_feature['name']:
                    valid_validation_field = True
                    validation_output_feature_name = output_feature['name']
        if not valid_validation_field:
            raise ValueError(
                'The specificed validation_field {} is not valid.'
                'Available ones are: {}'.format(
                    validation_field,
                    [of['name'] for of in output_features] + ['combined']
                )
            )

        # check if validation_measure is valid
        valid_validation_measure = validation_measure in stat_names[
            validation_output_feature_name
        ]
        if not valid_validation_measure:
            raise ValueError(
                'The specificed measure {} is not valid.'
                'Available measures for {} output features are: {}'.format(
                    validation_measure,
                    validation_output_feature_name,
                    stat_names[validation_output_feature_name]
                )
            )
>>>>>>> 9b34c751

        # ====== Setup file names =======
        model_weights_path = model_hyperparameters_path = None
        training_checkpoints_path = training_checkpoints_prefix_path = training_progress_tracker_path = None
        if is_on_master():
            os.makedirs(save_path, exist_ok=True)
            model_weights_path = os.path.join(save_path, MODEL_WEIGHTS_FILE_NAME)
            model_hyperparameters_path = os.path.join(
                save_path, MODEL_HYPERPARAMETERS_FILE_NAME
            )
            training_checkpoints_path = os.path.join(
                save_path, TRAINING_CHECKPOINTS_DIR_PATH
            )
            training_checkpoints_prefix_path = os.path.join(
                training_checkpoints_path, "ckpt"
            )
            training_progress_tracker_path = os.path.join(
                save_path, TRAINING_PROGRESS_TRACKER_FILE_NAME
            )

        # ====== Setup session =======
<<<<<<< HEAD
        # todo tf2: reintroduce restoring weights
        checkpoint = tf.train.Checkpoint(optimizer=self.optimizer,
                                         model=self.ecd)

        # todo tf2: reintroduce tensorboard logging
        # train_writer = None
        # if is_on_master():
        #    if not skip_save_log:
        #        # todo tf2: completed fix
        #        train_writer = tf.summary.create_file_writer(
        #            os.path.join(save_path, 'log', 'train')
        #        )

        # todo tf2: reintroduce debugging mode
        # if self.debug:
        #    session = tf_debug.LocalCLIDebugWrapperSession(session)
        #    session.add_tensor_filter(
        #        'has_inf_or_nan',
        #        tf_debug.has_inf_or_nan
        #    )
=======
        session = self.initialize_session(gpus, gpu_fraction)

        if self._weights_save_path:
            self.restore(session, self._weights_save_path)

        train_writer = None
        if is_on_master():
            if not skip_save_log:
                train_writer = tf.compat.v1.summary.FileWriter(
                    os.path.join(save_path, 'log', 'train'),
                    session._graph
                )

        if self._debug:
            session = tf_debug.LocalCLIDebugWrapperSession(session)
            session.add_tensor_filter(
                'has_inf_or_nan',
                tf_debug.has_inf_or_nan
            )
>>>>>>> 9b34c751

        # ================ Resume logic ================
        if resume:
            progress_tracker = self.resume_training_progress_tracker(
                training_progress_tracker_path
            )
            if is_on_master():
                self.resume_weights_and_optimzier(
                    training_checkpoints_path, checkpoint
                )
        else:
            (
                train_metrics,
                vali_metrics,
                test_metrics
            ) = self.initialize_training_metrics(output_features)

            progress_tracker = ProgressTracker(
                batch_size=batch_size,
                epoch=0,
                steps=0,
                last_improvement_epoch=0,
                learning_rate=learning_rate,
                best_valid_metric=get_initial_validation_value(
                    validation_metric
                ),
                num_reductions_lr=0,
                num_increases_bs=0,
                train_metrics=train_metrics,
                vali_metrics=vali_metrics,
                test_metrics=test_metrics
            )

<<<<<<< HEAD
=======
        # horovod broadcasting after init or restore
        if self._horovod:
            session.run(self._broadcast_op)

>>>>>>> 9b34c751
        set_random_seed(random_seed)
        batcher = self.initialize_batcher(
            training_set,
            batch_size,
            bucketing_field
        )

        # ================ Training Loop ================
<<<<<<< HEAD
        first_batch = True
        while progress_tracker.epoch < self.epochs:
            print(">>>> progress tracker epoch", progress_tracker.epoch)
=======
        while progress_tracker.epoch < self._epochs:
>>>>>>> 9b34c751
            # epoch init
            start_time = time.time()
            if is_on_master():
                logger.info(
                    '\nEpoch {epoch:{digits}d}'.format(
                        epoch=progress_tracker.epoch + 1,
                        digits=digits_per_epochs
                    )
                )
            # needed because batch size may change
            batcher.batch_size = progress_tracker.batch_size

            # Reset the metrics at the start of the next epoch
            self.ecd.reset_metrics()

            # ================ Train ================
            if is_on_master():
                progress_bar = tqdm(
                    desc='Training',
                    total=batcher.steps_per_epoch,
                    file=sys.stdout,
                    disable=is_progressbar_disabled()
                )

            # training step loop
            while not batcher.last_batch():
                batch = batcher.next_batch()
                inputs = {i_feat['name']: batch[i_feat['name']] for i_feat in self.hyperparameters['input_features']}
                targets = {o_feat['name']: batch[o_feat['name']] for o_feat in self.hyperparameters['output_features']}

                self.train_step(
                    self.ecd,
                    self.optimizer,
                    inputs,
                    targets,
                    regularization_lambda
                )

                if self.horovod and first_batch:
                    # Horovod: broadcast initial variable states from rank 0 to all other processes.
                    # This is necessary to ensure consistent initialization of all workers when
                    # training is started with random weights or restored from a checkpoint.
                    #
                    # Note: broadcast should be done after the first gradient step to ensure
                    # optimizer initialization.
                    self.horovod.broadcast_variables(self.ecd.variables, root_rank=0)
                    self.horovod.broadcast_variables(self.optimizer.variables(), root_rank=0)

                if self._horovod:
                    current_learning_rate = learning_rate_warmup_distributed(
                        progress_tracker.learning_rate,
                        progress_tracker.epoch,
                        learning_rate_warmup_epochs,
                        self._horovod.size(),
                        batcher.step,
                        batcher.steps_per_epoch
                    ) * self._horovod.size()
                else:
                    current_learning_rate = learning_rate_warmup(
                        progress_tracker.learning_rate,
                        progress_tracker.epoch,
                        learning_rate_warmup_epochs,
                        batcher.step,
                        batcher.steps_per_epoch
                    )
<<<<<<< HEAD
                self.optimizer.set_learning_rate(current_learning_rate)

                # todo: tf2 add back relevant code
                # readout_nodes = {'optimize': self.optimize}
                # if not skip_save_log:
                #     readout_nodes['summary'] = self.merged_summary
                #
                # output_values = session.run(
                #     readout_nodes,
                #     feed_dict=self.feed_dict(
                #         batch,
                #         regularization_lambda=regularization_lambda,
                #         learning_rate=current_learning_rate,
                #         dropout_rate=dropout_rate,
                #         is_training=True
                #     )
                # )
                #
                # if is_on_master():
                #     if not skip_save_log:
                #         # it is initialized only on master
                #         # todo tf2: fix this
                #         # train_writer.add_summary(output_values['summary'],
                #         #                         progress_tracker.steps)
                #         continue
=======

                readout_nodes = {'optimize': self._optimize}
                if not skip_save_log:
                    readout_nodes['summary'] = self._merged_summary

                output_values = session.run(
                    readout_nodes,
                    feed_dict=self.feed_dict(
                        batch,
                        regularization_lambda=regularization_lambda,
                        learning_rate=current_learning_rate,
                        dropout_rate=dropout_rate,
                        is_training=True
                    )
                )

                if is_on_master():
                    if not skip_save_log:
                        # it is initialized only on master
                        train_writer.add_summary(output_values['summary'],
                                                 progress_tracker.steps)
>>>>>>> 9b34c751

                progress_tracker.steps += 1
                if is_on_master():
                    progress_bar.update(1)
                first_batch = False

            # post training ############################
            if is_on_master():
                progress_bar.close()

            progress_tracker.epoch += 1
            batcher.reset()  # todo this may be useless, doublecheck

            # todo tf2 remove when development done
            # template = f'Epoch {progress_tracker.epoch:d}:'
            # for metric, metric_fn in output_feature.metric_functions.items():
            #     if metric_fn is not None:  # todo tf2 test is needed only during development
            #         template += f' {metric}: {metric_fn.result()}'
            #
            # print(template)

            # ================ Eval ================
            # init tables
            tables = OrderedDict()
            for output_feature_name, output_feature in output_features.items():
                tables[output_feature_name] = [
                    [output_feature_name] + metrics_names[output_feature_name]
                ]
            tables[COMBINED] = [[COMBINED, LOSS]]

            # eval metrics on train
            # todo: tf2 add back relevant code as needed
            self.evaluation(
                training_set,
<<<<<<< HEAD
                'train',
                progress_tracker.train_metrics,
=======
                TRAINING,
                regularization_lambda,
                progress_tracker.train_stats,
>>>>>>> 9b34c751
                tables,
                eval_batch_size,
                bucketing_field
            )

            # if is_on_master() and not skip_save_log:
            #     # Add a graph within TensorBoard showing the overall loss and accuracy tracked in
            #     # the same way as in the CLI. For each one, progress_tracker.steps has already
            #     # been incremented before, so in order to write on the previous summary, we need
            #     # to use -1
            #     self.add_tensorboard_epoch_summary(
            #         progress_tracker.train_metrics,
            #         "training",
            #         train_writer,
            #         progress_tracker.epoch
            #     )

            if validation_set is not None and validation_set.size > 0:
                # eval metrics on validation set
                self.evaluation(
                    validation_set,
                    'vali',
                    progress_tracker.vali_metrics,
                    tables,
                    eval_batch_size,
                    bucketing_field
                )

            #     if is_on_master() and not skip_save_log:
            #         # Add a graph within TensorBoard showing the overall loss and accuracy tracked in
            #         # the same way as in the CLI. For each one, progress_tracker.steps has already
            #         # been incremented before, so in order to write on the previous summary, we need
            #         # to use -1
            #         self.add_tensorboard_epoch_summary(
            #             progress_tracker.vali_metrics,
            #             "validation",
            #             train_writer,
            #             progress_tracker.epoch
            #         )

            if test_set is not None and test_set.size > 0:
                # eval metrics on test set
                self.evaluation(
                    test_set,
<<<<<<< HEAD
                    'test',
                    progress_tracker.test_metrics,
=======
                    TEST,
                    regularization_lambda,
                    progress_tracker.test_stats,
>>>>>>> 9b34c751
                    tables,
                    eval_batch_size,
                    bucketing_field
                )

            #     if is_on_master() and not skip_save_log:
            #         # Add a graph within TensorBoard showing the overall loss and accuracy tracked in
            #         # the same way as in the CLI. For each one, progress_tracker.steps has already
            #         # been incremented before, so in order to write on the previous summary, we need
            #         # to use -1
            #         self.add_tensorboard_epoch_summary(
            #             progress_tracker.test_metrics,
            #             "test",
            #             train_writer,
            #             progress_tracker.epoch
            #         )
            #

            elapsed_time = (time.time() - start_time) * 1000.0

            if is_on_master():
                logger.info('Took {time}'.format(
                    time=time_utils.strdelta(elapsed_time)))

            # metric prints
            for output_feature, table in tables.items():
                if (
                        output_feature != COMBINED or
                        (output_feature == COMBINED and
                         len(output_features) > 1)
                ):
                    if is_on_master():
                        logger.info(
                            tabulate(
                                table,
                                headers='firstrow',
                                tablefmt='fancy_grid',
                                floatfmt='.4f'
                            )
                        )

            if should_validate:
                should_break = self.check_progress_on_validation(
                    progress_tracker,
                    validation_field,
                    validation_metric,
                    model_weights_path,
                    model_hyperparameters_path,
                    reduce_learning_rate_on_plateau,
                    reduce_learning_rate_on_plateau_patience,
                    reduce_learning_rate_on_plateau_rate,
                    increase_batch_size_on_plateau_patience,
                    increase_batch_size_on_plateau,
                    increase_batch_size_on_plateau_max,
                    increase_batch_size_on_plateau_rate,
                    early_stop,
                    skip_save_model
                )
                if should_break:
                    break
            else:
                # there's no validation, so we save the model at each iteration
                if is_on_master():
                    if not skip_save_model:
                        self.ecd.save_weights(model_weights_path)
                        self.save_hyperparameters(
                            self._hyperparameters,
                            model_hyperparameters_path
                        )

            # ========== Save training progress ==========
            if is_on_master():
                if not skip_save_progress:
                    checkpoint.save(training_checkpoints_prefix_path)
                    progress_tracker.save(
                        os.path.join(
                            save_path,
                            TRAINING_PROGRESS_TRACKER_FILE_NAME
                        )
                    )
                    if skip_save_model:
                        self.save_hyperparameters(
                            self._hyperparameters,
                            model_hyperparameters_path
                        )

        #     if is_on_master():
        #         contrib_command("train_epoch_end", progress_tracker)
        #         logger.info('')
        #
        # if train_writer is not None:
        #     train_writer.close()
        #
        # return (
        #     progress_tracker.train_metrics,
        #     progress_tracker.vali_metrics,
        #     progress_tracker.test_metrics
        # )

        return (
            progress_tracker.train_metrics,
            progress_tracker.vali_metrics,
            progress_tracker.test_metrics
        )

    def train_online(
            self,
            dataset,
            batch_size=128,
            regularization_lambda=0.0,
            bucketing_field=None,
            gpus=None,
            gpu_memory_limit=None,
            allow_parallel_threads=True
    ):
        self.initialize_tensorflow(gpus, gpu_memory_limit, allow_parallel_threads)
        batcher = self.initialize_batcher(dataset, batch_size, bucketing_field)

        # training step loop
        progress_bar = tqdm(
            desc='Trainining online',
            total=batcher.steps_per_epoch,
            file=sys.stdout,
            disable=is_progressbar_disabled()
        )

        while not batcher.last_batch():
            batch = batcher.next_batch()
<<<<<<< HEAD
            inputs = {i_feat['name']: batch[i_feat['name']] for i_feat in self.hyperparameters['input_features']}
            targets = {o_feat['name']: batch[o_feat['name']] for o_feat in self.hyperparameters['output_features']}

            self.train_step(
                self.ecd,
                self.optimizer,
                inputs,
                targets,
                regularization_lambda
=======

            _ = session.run(
                [self._optimize],
                feed_dict=self.feed_dict(
                    batch,
                    regularization_lambda=regularization_lambda,
                    learning_rate=learning_rate,
                    dropout_rate=dropout_rate,
                    is_training=True
                )
>>>>>>> 9b34c751
            )

            progress_bar.update(1)

        progress_bar.close()

<<<<<<< HEAD
    def append_metrics(self, dataset_name, results, metrics_log, tables):
        for output_feature in self.ecd.output_features:
            scores = [dataset_name]

            # collect metric names based on output features metrics to
            # ensure consistent order of reporting metrics
            metric_names = self.ecd.output_features[output_feature]\
                .metric_functions.keys()

            for metric in metric_names:
                score = results[output_feature][metric]
                metrics_log[output_feature][metric].append(score)
                scores.append(score)
=======
    def evaluation(
            self,
            session,
            dataset,
            dataset_name,
            regularization_lambda,
            stats,
            tables,
            batch_size=128,
            bucketing_field=None
    ):
        results = self.batch_evaluation(
            session,
            dataset,
            batch_size,
            bucketing_field=bucketing_field,
            regularization_lambda=regularization_lambda,
            is_training=False,
            name=dataset_name
        )

        for output_feature in self._hyperparameters['output_features']:
            of_name = output_feature['name']
            table_row = [dataset_name]

            for measure in get_measures_names(output_feature['type']):
                stats[of_name][measure].append(results[of_name][measure])
                table_row.append(results[of_name][measure])

            tables[of_name].append(table_row)
>>>>>>> 9b34c751

            tables[output_feature].append(scores)

        metrics_log[COMBINED][LOSS].append(results[COMBINED][LOSS])
        tables[COMBINED].append([dataset_name, results[COMBINED][LOSS]])

        return metrics_log, tables

    def batch_evaluation(
            self,
            dataset,
            batch_size,
            bucketing_field=None,
            collect_predictions=False,
            only_predictions=False,
            name=None
    ):
<<<<<<< HEAD
=======
        output_nodes = self.get_output_nodes(
            collect_predictions,
            only_predictions
        )
        output_stats = self.get_outputs_stats()

        set_size = dataset.size
        if set_size == 0:
            if is_on_master():
                logger.warning('No datapoints to evaluate on.')
            return output_stats
        seq_set_size = {output_feature['name']: {} for output_feature in
                        self._hyperparameters['output_features'] if
                        output_feature['type'] in SEQUENCE_TYPES}

>>>>>>> 9b34c751
        batcher = self.initialize_batcher(
            dataset,
            batch_size,
            bucketing_field,
            should_shuffle=False
        )

        if is_on_master():
            progress_bar = tqdm(
                desc='Evaluation' if name is None
                else 'Evaluation {0: <5.5}'.format(name),
                total=batcher.steps_per_epoch,
                file=sys.stdout,
                disable=is_progressbar_disabled()
            )

        predictions = {}
        while not batcher.last_batch():
            batch = batcher.next_batch()

            # todo: tf2 need to rationalize to reduce redundant code
            # create array for predictors
            # todo: tf2 need to handle case of single predictor, e.g., image
            inputs = {i_feat['name']: batch[i_feat['name']] for i_feat in self.hyperparameters['input_features']}

            if only_predictions:
                (
                    preds
                ) = self.predict_step(
                    self.ecd,
                    inputs
                )
            else:
                targets = {o_feat['name']: batch[o_feat['name']] for o_feat in self.hyperparameters['output_features']}

                (
                    preds
                ) = self.evaluation_step(
                    self.ecd,
                    inputs,
                    targets
                )

            # accumulate predictions from batch for each output feature
            for of_name, of_preds in preds.items():
                if of_name not in predictions:
                    predictions[of_name] = {}
                for pred_name, pred_values in of_preds.items():
                    if pred_name not in predictions[of_name]:
                        predictions[of_name][pred_name] = [pred_values]
                    else:
                        predictions[of_name][pred_name].append(pred_values)

            if is_on_master():
                progress_bar.update(1)

        if is_on_master():
            progress_bar.close()

<<<<<<< HEAD
        # consolidate predictions from each batch to a single tensor
        for of_name, of_predictions in predictions.items():
            for pred_name, pred_value_list in of_predictions.items():
                predictions[of_name][pred_name] = tf.concat(pred_value_list, axis=0)

        if only_predictions:
            return predictions
        else:
            metrics = self.ecd.get_metrics()
            if self.horovod:
                metrics = self.merge_workers_metrics(metrics)
=======
        if self._horovod:
            output_stats, seq_set_size = self.merge_workers_outputs(
                output_stats,
                seq_set_size
            )
>>>>>>> 9b34c751

            self.ecd.reset_metrics()
            return metrics, predictions

    def evaluation(
            self,
            dataset,
            dataset_name,
            metrics_log,
            tables,
            batch_size=128,
            bucketing_field=None
    ):
        (
            results,
            predictions
         )= self.batch_evaluation(
            dataset,
            batch_size,
            bucketing_field=bucketing_field,
            name=dataset_name
        )

<<<<<<< HEAD
        self.append_metrics(dataset_name, results, metrics_log, tables)
=======
        if 'combined' in output_stats and LOSS in output_stats['combined']:
            regularization = session.run(
                [self._regularization_loss],
                feed_dict={self._regularization_lambda: regularization_lambda}
            )[0]
            output_stats['combined'][LOSS] += regularization
>>>>>>> 9b34c751

        return metrics_log, tables

    def merge_workers_metrics(self, metrics):
        # gather outputs from all workers
<<<<<<< HEAD
        all_workers_output_metrics = allgather_object(metrics)
=======
        all_workers_output_stats = self._comm.allgather(output_stats)
        all_workers_seq_set_size = self._comm.allgather(seq_set_size)
>>>>>>> 9b34c751

        # merge them into a single one
        merged_output_metrics = sum_dicts(
            all_workers_output_metrics,
            dict_type=OrderedDict
        )

        return merged_output_metrics

    def batch_collect_activations(
            self,
            dataset,
            batch_size,
            tensor_names,
            bucketing_field=None
    ):
<<<<<<< HEAD
        # todo tf2: reintroduce this functionality
        # output_nodes = {tensor_name: self.graph.get_tensor_by_name(tensor_name)
        #                 for tensor_name in tensor_names}
        # collected_tensors = {tensor_name: [] for tensor_name in tensor_names}
=======
        output_nodes = {
            tensor_name: self._graph.get_tensor_by_name(tensor_name)
            for tensor_name in tensor_names}
        collected_tensors = {tensor_name: [] for tensor_name in tensor_names}
>>>>>>> 9b34c751

        batcher = self.initialize_batcher(
            dataset,
            batch_size,
            bucketing_field,
            should_shuffle=False
        )

        progress_bar = tqdm(
            desc='Collecting Tensors',
            total=batcher.steps_per_epoch,
            file=sys.stdout,
            disable=is_progressbar_disabled()
        )

        while not batcher.last_batch():
            batch = batcher.next_batch()
            # result = session.run(
            #     output_nodes,
            #     feed_dict=self.feed_dict(
            #         batch,
            #         is_training=False
            #     )
            # )
            #
            # for tensor_name in result:
            #     for row in result[tensor_name]:
            #         collected_tensors[tensor_name].append(row)

            progress_bar.update(1)

        progress_bar.close()

        collected_tensors = None
        return collected_tensors

<<<<<<< HEAD
=======
    def get_output_nodes(self, collect_predictions, only_predictions=False):
        output_features = self._hyperparameters['output_features']
        output_nodes = {}

        for output_feature in output_features:
            field_name = output_feature['name']
            feature_type = output_feature['type']
            output_nodes[field_name] = {}
            output_config = output_type_registry[feature_type].output_config

            for stat in output_config:
                output_name = output_config[stat]['output']
                output_type = output_config[stat]['type']
                if ((output_type == PREDICTION and
                     (collect_predictions or only_predictions)) or
                        (output_type == MEASURE and not only_predictions)):
                    output_nodes[field_name][output_name] = getattr(
                        self,
                        output_name + '_' + field_name
                    )

        if not only_predictions:
            output_nodes['eval_combined_loss'] = getattr(
                self,
                '_eval_combined_loss'
            )

        return output_nodes

    def get_outputs_stats(self):
        output_features = self._hyperparameters['output_features']
        output_stats = OrderedDict()

        for output_feature in output_features:
            field_name = output_feature['name']
            feature_type = output_feature['type']
            output_stats[field_name] = {}
            output_config = output_type_registry[feature_type].output_config

            for stat in output_config:
                output_value = output_config[stat]['value']
                if isinstance(output_value, list):
                    output_stats[field_name][stat] = []
                else:
                    output_stats[field_name][stat] = output_value

        output_stats['combined'] = {LOSS: 0, ACCURACY: 0}
        return output_stats

    def update_output_stats_batch(
            self,
            output_stats,
            seq_set_size,
            collect_predictions,
            only_predictions,
            result
    ):
        output_features = self._hyperparameters['output_features']
        combined_correct_predictions = None

        for output_feature in output_features:
            field_name = output_feature['name']
            feature_type = output_feature['type']
            output_config = output_type_registry[feature_type].output_config

            for stat in output_config:
                stat_config = output_config[stat]
                output_type = output_config[stat]['type']
                if ((output_type == PREDICTION and
                     (collect_predictions or only_predictions)) or
                        (output_type == MEASURE and not only_predictions)):
                    aggregation_method = stat_config['aggregation']
                    if aggregation_method == SUM:
                        output_stats[field_name][stat] += (
                            result[field_name][stat_config['output']].sum()
                        )
                    elif aggregation_method == SEQ_SUM:
                        output_stats[field_name][stat] += (
                            result[field_name][stat_config['output']].sum()
                        )
                        seq_set_size[field_name][stat] = (
                                seq_set_size[field_name].get(stat, 0) +
                                len(result[field_name][stat_config['output']])
                        )
                    elif aggregation_method == AVG_EXP:
                        output_stats[field_name][stat] += (
                            result[field_name][stat_config['output']].sum()
                        )
                    elif aggregation_method == APPEND:
                        output_stats[field_name][stat].append(
                            result[field_name][stat_config['output']]
                        )

            if not only_predictions:
                if feature_type in [CATEGORY, BINARY]:
                    correct_predictions = \
                        result[field_name][CORRECT_PREDICTIONS]
                elif feature_type == SEQUENCE:
                    correct_predictions = \
                        result[field_name][CORRECT_ROWWISE_PREDICTIONS]
                else:
                    correct_predictions = None

                if correct_predictions is not None:
                    if combined_correct_predictions is None:
                        combined_correct_predictions = correct_predictions
                    else:
                        combined_correct_predictions = np.logical_and(
                            combined_correct_predictions,
                            correct_predictions
                        )

        if not only_predictions:
            output_stats['combined'][LOSS] += result['eval_combined_loss'].sum()
            output_stats['combined'][ACCURACY] += (
                combined_correct_predictions.sum()
                if combined_correct_predictions is not None else 0
            )

        return output_stats, seq_set_size

    def update_output_stats(
            self,
            output_stats,
            set_size,
            seq_set_size,
            collect_predictions,
            only_predictions
    ):
        output_features = self._hyperparameters['output_features']

        for i, output_feature in enumerate(output_features):
            feature_type = output_feature['type']
            field_name = output_feature['name']
            output_config = output_type_registry[feature_type].output_config

            for stat in output_config:
                output_type = output_config[stat]['type']
                if ((output_type == PREDICTION and
                     (collect_predictions or only_predictions)) or
                        (output_type == MEASURE and not only_predictions)):

                    if output_config[stat]['aggregation'] == SUM:
                        output_stats[field_name][stat] /= set_size

                    elif output_config[stat]['aggregation'] == SEQ_SUM:
                        output_stats[field_name][stat] /= (
                            seq_set_size[field_name][stat]
                        )

                    elif output_config[stat]['aggregation'] == AVG_EXP:
                        output_stats[field_name][stat] = np.exp(
                            output_stats[field_name][stat] / set_size
                        )

                    elif output_config[stat]['aggregation'] == APPEND:
                        if len(output_stats[field_name][stat]) > 0 and len(
                                output_stats[field_name][stat][0].shape) > 1:
                            max_shape = None
                            for result in output_stats[field_name][stat]:
                                if max_shape is None:
                                    max_shape = result.shape
                                else:
                                    max_shape = np.maximum(
                                        max_shape,
                                        result.shape
                                    )

                            results = []
                            for result in output_stats[field_name][stat]:
                                diff_shape = max_shape - np.array(result.shape)
                                diff_shape[0] = 0
                                pad_width = [(0, k) for k in diff_shape]
                                paded_result = np.pad(
                                    result,
                                    pad_width,
                                    'constant',
                                    constant_values=0
                                )
                                results.append(paded_result)
                        else:
                            results = output_stats[field_name][stat]

                        output_stats[field_name][stat] = np.concatenate(
                            results
                        )

            if feature_type == SEQUENCE:
                # trim output sequences
                if LENGTHS in output_stats[field_name]:
                    lengths = output_stats[field_name][LENGTHS]
                    if PREDICTIONS in output_stats[field_name]:
                        output_stats[field_name][PREDICTIONS] = np.array(
                            [list(output_stats[field_name][PREDICTIONS][i,
                                  0:lengths[i]])
                             for i in range(len(lengths))]
                        )
                    if PROBABILITIES in output_stats[field_name]:
                        output_stats[field_name][PROBABILITIES] = np.array(
                            [list(output_stats[field_name][PROBABILITIES][i,
                                  0:lengths[i]]) for i in
                             range(len(lengths))]
                        )

        if not only_predictions:
            output_stats['combined'][LOSS] /= set_size
            output_stats['combined'][ACCURACY] /= set_size

        return output_stats

>>>>>>> 9b34c751
    def check_progress_on_validation(
            self,
            progress_tracker,
            validation_field,
            validation_metric,
            model_weights_path,
            model_hyperparameters_path,
            reduce_learning_rate_on_plateau,
            reduce_learning_rate_on_plateau_patience,
            reduce_learning_rate_on_plateau_rate,
            increase_batch_size_on_plateau_patience,
            increase_batch_size_on_plateau,
            increase_batch_size_on_plateau_max,
            increase_batch_size_on_plateau_rate,
            early_stop,
            skip_save_model
    ):
        should_break = False
        # record how long its been since an improvement
        improved = get_improved_fun(validation_metric)
        if improved(
                progress_tracker.vali_metrics[validation_field][
                    validation_metric][-1],
                progress_tracker.best_valid_metric
        ):
            progress_tracker.last_improvement_epoch = progress_tracker.epoch
            progress_tracker.best_valid_metric = progress_tracker.vali_metrics[
                validation_field][validation_metric][-1]
            if is_on_master():
                if not skip_save_model:
                    self.ecd.save_weights(model_weights_path)
                    self.save_hyperparameters(
                        self._hyperparameters,
                        model_hyperparameters_path
                    )
                    logger.info(
                        'Validation {} on {} improved, model saved'.format(
                            validation_metric,
                            validation_field
                        )
                    )

        progress_tracker.last_improvement = (
                progress_tracker.epoch - progress_tracker.last_improvement_epoch
        )
        if progress_tracker.last_improvement != 0:
            if is_on_master():
                logger.info(
                    'Last improvement of {} on {} happened '
                    '{} epoch{} ago'.format(
                        validation_metric,
                        validation_field,
                        progress_tracker.last_improvement,
                        '' if progress_tracker.last_improvement == 1 else 's'
                    )
                )

        # ========== Reduce Learning Rate Plateau logic ========
        if reduce_learning_rate_on_plateau > 0:
            self.reduce_learning_rate(
                progress_tracker,
                reduce_learning_rate_on_plateau,
                reduce_learning_rate_on_plateau_patience,
                reduce_learning_rate_on_plateau_rate
            )

        # ========== Increase Batch Size Plateau logic =========
        if increase_batch_size_on_plateau > 0:
            self.increase_batch_size(
                progress_tracker,
                increase_batch_size_on_plateau_patience,
                increase_batch_size_on_plateau,
                increase_batch_size_on_plateau_max,
                increase_batch_size_on_plateau_rate
            )

        # ========== Early Stop logic ==========
        if early_stop > 0:
            if progress_tracker.last_improvement >= early_stop:
                if is_on_master():
                    logger.info(
                        "\nEARLY STOPPING due to lack of validation improvement"
                        ", it has been {0} epochs since last validation "
                        "accuracy improvement\n".format(
                            progress_tracker.epoch -
                            progress_tracker.last_improvement_epoch
                        )
                    )
                should_break = True
        return should_break

    def predict(
            self,
            dataset,
            batch_size,
            evaluate_performance=True,
            gpus=None,
            gpu_memory_limit=None,
            allow_parallel_threads=True,
            **kwargs
    ):
<<<<<<< HEAD
=======
        if self._session is None:
            session = self.initialize_session(gpus, gpu_fraction)

            # load parameters
            if self._weights_save_path:
                self.restore(session, self._weights_save_path)
        else:
            session = self._session

>>>>>>> 9b34c751
        # predict
        if evaluate_performance:
            eval_metrics, eval_predictions = self.batch_evaluation(
                dataset,
                batch_size,
                collect_predictions=True,
                only_predictions=not evaluate_performance
            )
            return eval_metrics, eval_predictions
        else:
            eval_predictions = self.batch_evaluation(
                dataset,
                batch_size,
                collect_predictions=True,
                only_predictions=not evaluate_performance
            )
            return eval_predictions

    def collect_activations(
            self,
            dataset,
            tensor_names,
            batch_size,
            gpus=None,
            gpu_memory_limit=None,
            allow_parallel_threads=True,
            **kwargs
    ):
<<<<<<< HEAD
        if not self.initialized:
            self.initialize_tensorflow(gpus, gpu_memory_limit, allow_parallel_threads)

        # if self.session is None:
        #     session = self.initialize_session(gpus, gpu_fraction)
        #
        #     # load parameters
        #     if self.weights_save_path:
        #         self.restore(session, self.weights_save_path)
        # else:
        #     session = self.session

        # get operation names
        # operation_names = set(
        #     [t.name for op in self.graph.get_operations() for t in op.values()]
        # )
        # for tensor_name in tensor_names:
        #     if tensor_name not in operation_names:
        #         raise ValueError(
        #             'Tensor / operation {} not present in the '
        #             'model graph'.format(tensor_name)
        #         )
=======
        if self._session is None:
            session = self.initialize_session(gpus, gpu_fraction)

            # load parameters
            if self._weights_save_path:
                self.restore(session, self._weights_save_path)
        else:
            session = self._session

        # get operation names
        operation_names = {
            t.name for op in self._graph.get_operations() for t in op.values()
        }

        for tensor_name in tensor_names:
            if tensor_name not in operation_names:
                raise ValueError(
                    'Tensor / operation {} not present in the '
                    'model graph'.format(tensor_name)
                )
>>>>>>> 9b34c751

        # collect tensors
        collected_tensors = self.batch_collect_activations(
            dataset,
            batch_size,
            tensor_names
        )

        return collected_tensors

    def collect_weights(
            self,
            tensor_names,
            gpus=None,
            gpu_memory_limit=None,
            allow_parallel_threads=True,
            **kwargs
    ):
<<<<<<< HEAD
        if not self.initialized:
            self.initialize_tensorflow(gpus, gpu_memory_limit, allow_parallel_threads)

        # todo tf2: reintroduce functionality
        # if self.session is None:
        #     session = self.initialize_session(gpus, gpu_fraction)
        #
        #     # load parameters
        #     if self.weights_save_path:
        #         self.restore(session, self.weights_save_path)
        # else:
        #     session = self.session
        #
        # operation_names = set(
        #     [t.name for op in self.graph.get_operations() for t in op.values()]
        # )
        # for tensor_name in tensor_names:
        #     if tensor_name not in operation_names:
        #         raise ValueError(
        #             'Tensor / operation {} not present in the '
        #             'model graph'.format(tensor_name)
        #         )
        #
        # # collect tensors
        # collected_tensors = {
        #     tensor_name: session.run(self.graph.get_tensor_by_name(tensor_name))
        #     for tensor_name in tensor_names
        # }
        #
        # return collected_tensors
        pass

    def save_weights(self, save_path):
        # save model
        self.ecd.save_weights(save_path)
=======
        if self._session is None:
            session = self.initialize_session(gpus, gpu_fraction)

            # load parameters
            if self._weights_save_path:
                self.restore(session, self._weights_save_path)
        else:
            session = self._session

        operation_names = {
            t.name for op in self._graph.get_operations() for t in op.values()
        }
        for tensor_name in tensor_names:
            if tensor_name not in operation_names:
                raise ValueError(
                    'Tensor / operation {} not present in the '
                    'model graph'.format(tensor_name)
                )

        # collect tensors
        collected_tensors = {
            tensor_name: session.run(
                self._graph.get_tensor_by_name(tensor_name))
            for tensor_name in tensor_names
        }

        return collected_tensors

    def save_weights(self, session, save_path):
        self._weights_save_path = self._saver.save(session, save_path)
>>>>>>> 9b34c751

    def save_hyperparameters(self, hyperparameters, save_path):
        # removing pretrained embeddings paths from hyperparameters
        # because the weights are already saved in the model, no need to reload
        # from their path when loading the model next time

        local_hyperparamters = copy.deepcopy(hyperparameters)
        for feature in (local_hyperparamters['input_features'] +
                        local_hyperparamters['output_features']):
            if 'pretrained_embeddings' in feature:
                feature['pretrained_embeddings'] = None
        save_json(save_path, hyperparameters, sort_keys=True, indent=4)

    def save_savedmodel(self, save_path):
<<<<<<< HEAD
        # todo tf2: reintroduce this functionality
        # input_tensors = {}
        # for input_feature in self.hyperparameters['input_features']:
        #     input_tensors[input_feature['name']] = getattr(
        #         self, input_feature['name']
        #     )
        #
        # output_tensors = {}
        # for output_feature in self.hyperparameters['output_features']:
        #     output_tensors[output_feature['name']] = getattr(
        #         self,
        #         output_feature['name']
        #     )
        #
        # session = self.initialize_session()
        #
        # builder = saved_model_builder.SavedModelBuilder(save_path)
        # builder.add_meta_graph_and_variables(
        #     session,
        #     [tf.saved_model.tag_constants.SERVING],
        #     signature_def_map={
        #         'predict': tf.saved_model.predict_signature_def(
        #             input_tensors, output_tensors)
        #     },
        #     strip_default_attrs=True,
        #     saver=self.saver,
        # )
        # builder.save()
        pass

    def restore(self, weights_path):
        self.ecd.load_weights(weights_path)

    @staticmethod
    def load(load_path, use_horovod=None):
=======

        if self._session is None:
            logger.warning(
                "The model has no initialized session."
                "Initializing a news session and restoring the weights "
                "of the model (if a weights path has been specified)."
            )
            self.initialize_session()
            if self._weights_save_path:
                self.restore(self._session, self._weights_save_path)

        inputs = {}
        outputs = {}

        for feature in self._hyperparameters['input_features']:
            inputs[feature['name']] = getattr(self, feature['name'])

        for feature in self._hyperparameters['output_features']:
            outputs['predictions_' + feature['name']] = getattr(
                self, 'predictions_' + feature['name']
            )
            if hasattr(self, 'probabilities_' + feature['name']):
                outputs['probabilities_' + feature['name']] = getattr(
                    self, 'probabilities_' + feature['name']
                )
            if hasattr(self, 'probability_' + feature['name']):
                outputs['probability_' + feature['name']] = getattr(
                    self, 'probability_' + feature['name']
                )

        builder = tf.compat.v1.saved_model.builder.SavedModelBuilder(save_path)

        with self._session as session:
            signature = tf.compat.v1.saved_model.signature_def_utils.predict_signature_def(
                inputs=inputs,
                outputs=outputs
            )

            builder.add_meta_graph_and_variables(
                sess=session,
                tags=[tf.saved_model.SERVING],
                signature_def_map={
                    tf.saved_model.DEFAULT_SERVING_SIGNATURE_DEF_KEY:
                        signature
                })

            builder.save()

    def restore(self, session, weights_path):
        self._saver.restore(session, weights_path)

    @staticmethod
    def load(load_path, gpus=None, gpu_fraction=1, use_horovod=False):
>>>>>>> 9b34c751
        hyperparameter_file = os.path.join(
            load_path,
            MODEL_HYPERPARAMETERS_FILE_NAME
        )
        hyperparameters = load_json(hyperparameter_file)
        model = Model(use_horovod=use_horovod, **hyperparameters)
<<<<<<< HEAD
        weights_save_path = os.path.join(
            load_path,
            MODEL_WEIGHTS_FILE_NAME
        )
        model.restore(weights_save_path)
=======
        model._weights_save_path = os.path.join(
            load_path,
            MODEL_WEIGHTS_FILE_NAME
        )
        model.initialize_session(gpus, gpu_fraction)
        model.restore(model._session, model._weights_save_path)
>>>>>>> 9b34c751
        return model

    def set_epochs_to_1_or_quit(self, signum, frame):
        if not self._received_sigint:
            self._epochs = 1
            self._received_sigint = True
            logger.critical(
                '\nReceived SIGINT, will finish this epoch and then conclude '
                'the training'
            )
            logger.critical(
                'Send another SIGINT to immediately interrupt the process'
            )
        else:
            logger.critical('\nReceived a second SIGINT, will now quit')
            sys.exit(1)

    def quit_training(self, signum, frame):
        logger.critical('Received SIGQUIT, will kill training')
        sys.exit(1)

    def resume_training_progress_tracker(self, training_progress_tracker_path):
        if is_on_master():
<<<<<<< HEAD
            logger.info('Resuming training of model: {0}'.format(
                training_progress_tracker_path
            ))
        progress_tracker = ProgressTracker.load(training_progress_tracker_path)
        return progress_tracker

    def initialize_training_metrics(self, output_features):
        train_metrics = OrderedDict()
        vali_metrics = OrderedDict()
        test_metrics = OrderedDict()

        for output_feature_name, output_feature in output_features.items():
            train_metrics[output_feature_name] = OrderedDict()
            vali_metrics[output_feature_name] = OrderedDict()
            test_metrics[output_feature_name] = OrderedDict()
            for metric in output_feature.metric_functions:
                train_metrics[output_feature_name][metric] = []
                vali_metrics[output_feature_name][metric] = []
                test_metrics[output_feature_name][metric] = []

        for metrics in [train_metrics, vali_metrics, test_metrics]:
            metrics[COMBINED] = {LOSS: []}

        return train_metrics, vali_metrics, test_metrics

    def get_metrics_names(self, output_features):
        metrics_names = {}
        for output_feature_name, output_feature in output_features.items():
            for metric in output_feature.metric_functions:
                metrics = metrics_names.get(output_feature_name, [])
                metrics.append(metric)
                metrics_names[output_feature_name] = metrics
        metrics_names[COMBINED] = [LOSS]
        return metrics_names
=======
            logger.info('Resuming training of model: {0}'.format(save_path))
        self._weights_save_path = model_weights_path
        progress_tracker = ProgressTracker.load(
            os.path.join(
                save_path,
                TRAINING_PROGRESS_FILE_NAME
            )
        )
        return progress_tracker

    def initialize_training_stats(self, output_features):
        train_stats = OrderedDict()
        vali_stats = OrderedDict()
        test_stats = OrderedDict()

        for output_feature in output_features:
            field_name = output_feature['name']

            train_stats[field_name] = OrderedDict()
            vali_stats[field_name] = OrderedDict()
            test_stats[field_name] = OrderedDict()
            output_config = output_type_registry[
                output_feature['type']].output_config

            for stat, config in output_config.items():
                if config['type'] == MEASURE:
                    train_stats[field_name][stat] = []
                    vali_stats[field_name][stat] = []
                    test_stats[field_name][stat] = []

        for stats in [train_stats, vali_stats, test_stats]:
            stats['combined'] = {
                LOSS: [],
                ACCURACY: []
            }

        return train_stats, vali_stats, test_stats
>>>>>>> 9b34c751

    def initialize_batcher(
            self,
            dataset,
            batch_size=128,
            bucketing_field=None,
            should_shuffle=True,
            ignore_last=False
    ):
        if self._horovod:
            batcher = DistributedBatcher(
                dataset,
                self._horovod.rank(),
                self._horovod,
                batch_size,
                should_shuffle=should_shuffle,
                ignore_last=ignore_last
            )
        elif bucketing_field is not None:
            input_features = self._hyperparameters['input_features']
            bucketing_feature = [
                feature for feature in input_features if
                feature['name'] == bucketing_field
            ]
            if not bucketing_feature:
                raise ValueError(
                    'Bucketing field {} not present in input features'.format(
                        bucketing_field
                    )
                )
            else:
                bucketing_feature = bucketing_feature[0]
            should_trim = bucketing_feature[
                              'encoder'] in dynamic_length_encoders
            if 'preprocessing' in bucketing_feature:
                trim_side = bucketing_feature['preprocessing']['padding']
            else:
<<<<<<< HEAD
                trim_side = self.hyperparameters['preprocessing'][
                    bucketing_feature[TYPE]]['padding']
=======
                trim_side = self._hyperparameters['preprocessing'][
                    bucketing_feature['type']]['padding']
>>>>>>> 9b34c751

            batcher = BucketedBatcher(
                dataset,
                bucketing_field=bucketing_field,
                batch_size=batch_size,
                buckets=10,
                ignore_last=ignore_last,
                should_shuffle=should_shuffle,
                should_trim=should_trim,
                trim_side=trim_side
            )
        else:
            batcher = Batcher(
                dataset,
                batch_size,
                should_shuffle=should_shuffle,
                ignore_last=ignore_last
            )
        return batcher

    def resume_weights_and_optimzier(
            self,
            model_weights_progress_path,
            checkpoint
    ):
        checkpoint.restore(
            tf.train.latest_checkpoint(model_weights_progress_path)
        )

    def reduce_learning_rate(
            self,
            progress_tracker,
            reduce_learning_rate_on_plateau,
            reduce_learning_rate_on_plateau_patience,
            reduce_learning_rate_on_plateau_rate
    ):
        if (progress_tracker.last_improvement >=
                reduce_learning_rate_on_plateau_patience):
            if (progress_tracker.num_reductions_lr >=
                    reduce_learning_rate_on_plateau):
                if is_on_master():
                    logger.info(
                        'It has been ' +
                        str(progress_tracker.last_improvement) +
                        ' epochs since last validation accuracy improvement '
                        'and the learning rate was already reduced ' +
                        str(progress_tracker.num_reductions_lr) +
                        ' times, not reducing it anymore'
                    )
            else:
                if is_on_master():
                    logger.info(
                        'PLATEAU REACHED, reducing learning rate '
                        'due to lack of validation improvement, it has been ' +
                        str(progress_tracker.last_improvement) +
                        ' epochs since last validation accuracy improvement '
                        'or since the learning rate was reduced'
                    )

                progress_tracker.learning_rate *= (
                    reduce_learning_rate_on_plateau_rate
                )
                progress_tracker.last_improvement_epoch = (
                    progress_tracker.epoch
                )
                progress_tracker.last_improvement = 0
                progress_tracker.num_reductions_lr += 1

    def increase_batch_size(
            self,
            progress_tracker,
            increase_batch_size_on_plateau_patience,
            increase_batch_size_on_plateau,
            increase_batch_size_on_plateau_max,
            increase_batch_size_on_plateau_rate
    ):
        if (progress_tracker.last_improvement >=
                increase_batch_size_on_plateau_patience):
            if (progress_tracker.num_increases_bs >=
                    increase_batch_size_on_plateau):
                if is_on_master():
                    logger.info(
                        'It has been ' +
                        str(progress_tracker.last_improvement) +
                        ' epochs since last validation accuracy improvement '
                        'and the learning rate was already reduced ' +
                        str(progress_tracker.num_increases_bs) +
                        ' times, not reducing it anymore'
                    )

            elif (progress_tracker.batch_size ==
                  increase_batch_size_on_plateau_max):
                if is_on_master():
                    logger.info(
                        'It has been' +
                        str(progress_tracker.last_improvement) +
                        ' epochs since last validation accuracy improvement '
                        'and the batch size was already increased ' +
                        str(progress_tracker.num_increases_bs) +
                        ' times and currently is ' +
                        str(progress_tracker.batch_size) +
                        ', the maximum allowed'
                    )
            else:
                if is_on_master():
                    logger.info(
                        'PLATEAU REACHED '
                        'increasing batch size due to lack of '
                        'validation improvement, it has been ' +
                        str(progress_tracker.last_improvement) +
                        ' epochs since last validation accuracy improvement '
                        'or since the batch size was increased'
                    )

                progress_tracker.batch_size = min(
                    (increase_batch_size_on_plateau_rate *
                     progress_tracker.batch_size),
                    increase_batch_size_on_plateau_max
                )
                progress_tracker.last_improvement_epoch = progress_tracker.epoch
                progress_tracker.last_improvement = 0
                progress_tracker.num_increases_bs += 1


class ProgressTracker:
    def __init__(
            self,
            epoch,
            batch_size,
            steps,
            last_improvement_epoch,
            best_valid_metric,
            learning_rate,
            num_reductions_lr,
            num_increases_bs,
            train_metrics,
            vali_metrics,
            test_metrics,
            last_improvement=0
    ):
        self.batch_size = batch_size
        self.epoch = epoch
        self.steps = steps
        self.last_improvement_epoch = last_improvement_epoch
        self.last_improvement = last_improvement
        self.learning_rate = learning_rate
        self.best_valid_metric = best_valid_metric
        self.num_reductions_lr = num_reductions_lr
        self.num_increases_bs = num_increases_bs
        self.train_metrics = train_metrics
        self.vali_metrics = vali_metrics
        self.test_metrics = test_metrics

    def save(self, filepath):
        save_json(filepath, self.__dict__)

    @staticmethod
    def load(filepath):
        loaded = load_json(filepath)
        return ProgressTracker(**loaded)


def load_model_and_definition(model_dir, use_horovod=None):
    # Load model definition and weights
    model_definition = load_json(
        os.path.join(
            model_dir,
            MODEL_HYPERPARAMETERS_FILE_NAME
        )
    )
    model = Model.load(model_dir, use_horovod=use_horovod)
    return model, model_definition<|MERGE_RESOLUTION|>--- conflicted
+++ resolved
@@ -32,38 +32,20 @@
 from collections import OrderedDict
 
 import tensorflow as tf
-<<<<<<< HEAD
 from tabulate import tabulate
 from tqdm import tqdm
 
 from ludwig.constants import LOSS, COMBINED, TYPE
-=======
-from ludwig.constants import *
-from ludwig.contrib import contrib_command
-from ludwig.features.feature_registries import output_type_registry
-from ludwig.features.feature_utils import SEQUENCE_TYPES
->>>>>>> 9b34c751
 from ludwig.globals import MODEL_HYPERPARAMETERS_FILE_NAME
 from ludwig.globals import MODEL_WEIGHTS_FILE_NAME
 from ludwig.globals import TRAINING_CHECKPOINTS_DIR_PATH
 from ludwig.globals import TRAINING_PROGRESS_TRACKER_FILE_NAME
 from ludwig.globals import is_on_master
 from ludwig.globals import is_progressbar_disabled
-<<<<<<< HEAD
 from ludwig.models.ecd import ECD, dynamic_length_encoders
 from ludwig.models.modules.metric_modules import get_improved_fun
 from ludwig.models.modules.metric_modules import get_initial_validation_value
 from ludwig.models.modules.optimization_modules import ClippedOptimizer
-=======
-from ludwig.models.combiners import get_build_combiner
-from ludwig.models.inputs import build_inputs, dynamic_length_encoders
-from ludwig.models.modules.loss_modules import regularizer_registry
-from ludwig.models.modules.measure_modules import get_improved_fun
-from ludwig.models.modules.measure_modules import get_initial_validation_value
-from ludwig.models.modules.optimization_modules import optimize
-from ludwig.models.outputs import build_outputs, get_all_measures_names, \
-    get_measures_names
->>>>>>> 9b34c751
 from ludwig.utils import time_utils
 from ludwig.utils.batcher import Batcher
 from ludwig.utils.batcher import BucketedBatcher
@@ -74,13 +56,6 @@
 from ludwig.utils.math_utils import learning_rate_warmup, learning_rate_warmup_distributed
 from ludwig.utils.misc import set_random_seed
 from ludwig.utils.misc import sum_dicts
-<<<<<<< HEAD
-=======
-from ludwig.utils.tf_utils import get_tf_config
-from tabulate import tabulate
-from tensorflow.python import debug as tf_debug
-from tqdm import tqdm
->>>>>>> 9b34c751
 
 logger = logging.getLogger(__name__)
 
@@ -104,48 +79,34 @@
             debug=False,
             **kwargs
     ):
-<<<<<<< HEAD
-        self.horovod = None
+        self._horovod = None
         if should_use_horovod(use_horovod):
             import horovod.tensorflow
-            self.horovod = horovod.tensorflow
-            self.horovod.init()
-
-        self.initialized = False
+            self._horovod = horovod.tensorflow
+            self._horovod.init()
+
+        self._initialized = False
         # self.session = None
-
-        self.debug = debug
-        self.weights_save_path = None
-        self.hyperparameters = {}
-        self.output_metrics_cache = None
-=======
-        self._horovod = None
-        if use_horovod:
-            import horovod.tensorflow
-            self._horovod = horovod.tensorflow
-            from mpi4py import MPI
-            self._comm = MPI.COMM_WORLD
 
         self._debug = debug
         self._weights_save_path = None
         self._hyperparameters = {}
-        self._session = None
->>>>>>> 9b34c751
+        self._output_metrics_cache = None
 
         self._epochs = None
         self._received_sigint = False
 
-<<<<<<< HEAD
-        self.hyperparameters['input_features'] = input_features
-        self.hyperparameters['combiner'] = combiner
-        self.hyperparameters['output_features'] = output_features
-        self.hyperparameters['training'] = training
-        self.hyperparameters['preprocessing'] = preprocessing
-        self.hyperparameters['random_seed'] = random_seed
-        self.hyperparameters.update(kwargs)
+        self._hyperparameters['input_features'] = input_features
+        self._hyperparameters['combiner'] = combiner
+        self._hyperparameters['output_features'] = output_features
+        self._hyperparameters['training'] = training
+        self._hyperparameters['preprocessing'] = preprocessing
+        self._hyperparameters['random_seed'] = random_seed
+        self._hyperparameters.update(kwargs)
 
         tf.random.set_seed(random_seed)
 
+        # public
         self.ecd = ECD(input_features, combiner, output_features)
 
         # ================ Optimizer ================
@@ -163,8 +124,8 @@
         # self.optimizer = get_optimizer_fun_tf2(
         #    **self.hyperparameters['training']['optimizer']
         # )
-        self.optimizer = ClippedOptimizer(
-            **self.hyperparameters['training']['optimizer']
+        self._optimizer = ClippedOptimizer(
+            **self._hyperparameters['training']['optimizer']
         )
 
         # todo tf2: reintroduce tensorboard tracking and summaries
@@ -183,7 +144,7 @@
         with tf.GradientTape() as tape:
             logits = model((inputs, targets), training=True)
             loss, _ = model.train_loss(targets, logits, regularization_lambda)
-        optimizer.minimize_with_tape(tape, loss, model.trainable_variables, self.horovod)
+        optimizer.minimize_with_tape(tape, loss, model.trainable_variables, self._horovod)
         # grads = tape.gradient(loss, model.trainable_weights)
         # optimizer.apply_gradients(zip(grads, model.trainable_weights))
 
@@ -208,8 +169,8 @@
         tf.config.threading.set_intra_op_parallelism_threads(0 if allow_parallel_threads else 1)
         tf.config.threading.set_inter_op_parallelism_threads(0 if allow_parallel_threads else 1)
 
-        if self.horovod is not None and gpus is None:
-            gpus = [self.horovod.local_rank()]
+        if self._horovod is not None and gpus is None:
+            gpus = [self._horovod.local_rank()]
         gpus = [gpus] if isinstance(gpus, int) else gpus
 
         if gpus is not None:
@@ -224,7 +185,7 @@
                 local_devices = [gpu_devices[g] for g in gpus]
                 tf.config.set_visible_devices(local_devices, 'GPU')
 
-        self.initialized = True
+        self._initialized = True
 
     # def initialize_session(self, gpus=None, gpu_fraction=1):
     #     if self.session is None:
@@ -274,174 +235,6 @@
     #             feed_dict[getattr(self, output_feature['name'])] = batch[
     #                 output_feature['name']]
     #     return feed_dict
-=======
-        self.__build(
-            input_features,
-            output_features,
-            combiner,
-            training,
-            preprocessing,
-            random_seed,
-            **kwargs
-        )
-
-    def __build(
-            self,
-            input_features,
-            output_features,
-            combiner,
-            training,
-            preprocessing,
-            random_seed,
-            **kwargs
-    ):
-        self._hyperparameters['input_features'] = input_features
-        self._hyperparameters['output_features'] = output_features
-        self._hyperparameters['combiner'] = combiner
-        self._hyperparameters[TRAINING] = training
-        self._hyperparameters['preprocessing'] = preprocessing
-        self._hyperparameters['random_seed'] = random_seed
-        self._hyperparameters.update(kwargs)
-
-        if self._horovod:
-            self._horovod.init()
-
-        tf.compat.v1.reset_default_graph()
-        graph = tf.Graph()
-        with graph.as_default():
-            # ================ Setup ================
-            tf.compat.v1.set_random_seed(random_seed)
-
-            self._global_step = tf.Variable(0, trainable=False)
-            self._regularization_lambda = tf.compat.v1.placeholder(
-                tf.float32,
-                name='regularization_lambda'
-            )
-            regularizer = regularizer_registry[training['regularizer']]
-            self._regularizer = regularizer(self._regularization_lambda)
-
-            self._learning_rate = tf.compat.v1.placeholder(
-                tf.float32,
-                name='learning_rate'
-            )
-            self._dropout_rate = tf.compat.v1.placeholder(tf.float32,
-                                                          name='dropout_rate')
-            self._is_training = tf.compat.v1.placeholder(tf.bool, [],
-                                                         name='is_training')
-
-            # ================ Inputs ================
-            feature_encodings = build_inputs(
-                input_features,
-                self._regularizer,
-                self._dropout_rate,
-                is_training=self._is_training
-            )
-
-            for fe_name, fe_properties in feature_encodings.items():
-                setattr(self, fe_name, fe_properties['placeholder'])
-
-            # ================ Model ================
-            logger.debug('- Combiner {}'.format(combiner['type']))
-            build_combiner = get_build_combiner(combiner['type'])(**combiner)
-            hidden, hidden_size = build_combiner(
-                feature_encodings,
-                self._regularizer,
-                self._dropout_rate,
-                is_training=self._is_training,
-                **kwargs
-            )
-
-            # ================ Outputs ================
-            outs = build_outputs(
-                output_features,
-                hidden,
-                hidden_size,
-                regularizer=self._regularizer,
-                dropout_rate=self._dropout_rate,
-                is_training=self._is_training
-            )
-
-            (
-                self._train_reg_mean_loss,
-                self._eval_combined_loss,
-                self._regularization_loss,
-                output_tensors
-            ) = outs
-
-            for ot_name, ot in output_tensors.items():
-                setattr(self, ot_name, ot)
-
-            # ================ Optimizer ================
-            self._optimize, self._learning_rate = optimize(
-                self._train_reg_mean_loss,
-                training,
-                self._learning_rate,
-                self._global_step,
-                self._horovod
-            )
-
-            tf.compat.v1.summary.scalar(
-                'combined/batch_train_reg_mean_loss',
-                self._train_reg_mean_loss
-            )
-
-            self._merged_summary = tf.compat.v1.summary.merge_all()
-            self._graph = graph
-            self._graph_initialize = tf.compat.v1.global_variables_initializer()
-            if self._horovod:
-                self._broadcast_op = self._horovod.broadcast_global_variables(
-                    0)
-            self._saver = tf.compat.v1.train.Saver()
-
-    def initialize_session(self, gpus=None, gpu_fraction=1):
-        if self._session is None:
-
-            self._session = tf.compat.v1.Session(
-                config=get_tf_config(gpus, gpu_fraction, self._horovod),
-                graph=self._graph
-            )
-            self._session.run(self._graph_initialize)
-
-            if self._debug:
-                session = tf_debug.LocalCLIDebugWrapperSession(self._session)
-                session.add_tensor_filter(
-                    'has_inf_or_nan',
-                    tf_debug.has_inf_or_nan
-                )
-
-        return self._session
-
-    def close_session(self):
-        if self._session is not None:
-            self._session.close()
-            self._session = None
-
-    def feed_dict(
-            self,
-            batch,
-            regularization_lambda=default_training_params[
-                'regularization_lambda'],
-            learning_rate=default_training_params['learning_rate'],
-            dropout_rate=default_training_params['dropout_rate'],
-            is_training=True
-    ):
-        input_features = self._hyperparameters['input_features']
-        output_features = self._hyperparameters['output_features']
-        feed_dict = {
-            self._is_training: is_training,
-            self._regularization_lambda: regularization_lambda,
-            self._learning_rate: learning_rate,
-            self._dropout_rate: dropout_rate
-        }
-        for input_feature in input_features:
-            feed_dict[getattr(self, input_feature['name'])] = batch[
-                input_feature['name']]
-        for output_feature in output_features:
-            if output_feature['name'] in batch:
-                feed_dict[getattr(self, output_feature['name'])] = batch[
-                    output_feature['name']]
-        return feed_dict
->>>>>>> 9b34c751
 
     @classmethod
     def add_tensorboard_epoch_summary(cls, metrics, prefix, train_writer, step):
@@ -585,29 +378,17 @@
         :type: Float
         """
         # ====== General setup =======
-<<<<<<< HEAD
         output_features = self.ecd.output_features
-        self.epochs = epochs
-        digits_per_epochs = len(str(self.epochs))
-        self.received_sigint = False
-=======
-        output_features = self._hyperparameters['output_features']
         self._epochs = epochs
         digits_per_epochs = len(str(self._epochs))
         self._received_sigint = False
->>>>>>> 9b34c751
         # Only use signals when on the main thread to avoid issues with CherryPy: https://github.com/uber/ludwig/issues/286
         if threading.current_thread() == threading.main_thread():
             signal.signal(signal.SIGINT, self.set_epochs_to_1_or_quit)
         should_validate = validation_set is not None and validation_set.size > 0
         if eval_batch_size < 1:
             eval_batch_size = batch_size
-<<<<<<< HEAD
         metrics_names = self.get_metrics_names(output_features)
-        if self.horovod:
-            learning_rate *= self.horovod.size()
-=======
-        stat_names = get_all_measures_names(output_features)
         if self._horovod:
             learning_rate *= self._horovod.size()
 
@@ -632,19 +413,18 @@
             )
 
         # check if validation_measure is valid
-        valid_validation_measure = validation_measure in stat_names[
+        valid_validation_measure = validation_metric in metrics_names[
             validation_output_feature_name
         ]
         if not valid_validation_measure:
             raise ValueError(
-                'The specificed measure {} is not valid.'
-                'Available measures for {} output features are: {}'.format(
-                    validation_measure,
+                'The specificed metric {} is not valid.'
+                'Available metrics for {} output features are: {}'.format(
+                    validation_metric,
                     validation_output_feature_name,
-                    stat_names[validation_output_feature_name]
+                    metrics_names[validation_output_feature_name]
                 )
             )
->>>>>>> 9b34c751
 
         # ====== Setup file names =======
         model_weights_path = model_hyperparameters_path = None
@@ -666,9 +446,8 @@
             )
 
         # ====== Setup session =======
-<<<<<<< HEAD
         # todo tf2: reintroduce restoring weights
-        checkpoint = tf.train.Checkpoint(optimizer=self.optimizer,
+        checkpoint = tf.train.Checkpoint(optimizer=self._optimizer,
                                          model=self.ecd)
 
         # todo tf2: reintroduce tensorboard logging
@@ -687,27 +466,6 @@
         #        'has_inf_or_nan',
         #        tf_debug.has_inf_or_nan
         #    )
-=======
-        session = self.initialize_session(gpus, gpu_fraction)
-
-        if self._weights_save_path:
-            self.restore(session, self._weights_save_path)
-
-        train_writer = None
-        if is_on_master():
-            if not skip_save_log:
-                train_writer = tf.compat.v1.summary.FileWriter(
-                    os.path.join(save_path, 'log', 'train'),
-                    session._graph
-                )
-
-        if self._debug:
-            session = tf_debug.LocalCLIDebugWrapperSession(session)
-            session.add_tensor_filter(
-                'has_inf_or_nan',
-                tf_debug.has_inf_or_nan
-            )
->>>>>>> 9b34c751
 
         # ================ Resume logic ================
         if resume:
@@ -741,13 +499,6 @@
                 test_metrics=test_metrics
             )
 
-<<<<<<< HEAD
-=======
-        # horovod broadcasting after init or restore
-        if self._horovod:
-            session.run(self._broadcast_op)
-
->>>>>>> 9b34c751
         set_random_seed(random_seed)
         batcher = self.initialize_batcher(
             training_set,
@@ -756,13 +507,9 @@
         )
 
         # ================ Training Loop ================
-<<<<<<< HEAD
         first_batch = True
-        while progress_tracker.epoch < self.epochs:
+        while progress_tracker.epoch < self._epochs:
             print(">>>> progress tracker epoch", progress_tracker.epoch)
-=======
-        while progress_tracker.epoch < self._epochs:
->>>>>>> 9b34c751
             # epoch init
             start_time = time.time()
             if is_on_master():
@@ -790,26 +537,26 @@
             # training step loop
             while not batcher.last_batch():
                 batch = batcher.next_batch()
-                inputs = {i_feat['name']: batch[i_feat['name']] for i_feat in self.hyperparameters['input_features']}
-                targets = {o_feat['name']: batch[o_feat['name']] for o_feat in self.hyperparameters['output_features']}
+                inputs = {i_feat['name']: batch[i_feat['name']] for i_feat in self._hyperparameters['input_features']}
+                targets = {o_feat['name']: batch[o_feat['name']] for o_feat in self._hyperparameters['output_features']}
 
                 self.train_step(
                     self.ecd,
-                    self.optimizer,
+                    self._optimizer,
                     inputs,
                     targets,
                     regularization_lambda
                 )
 
-                if self.horovod and first_batch:
+                if self._horovod and first_batch:
                     # Horovod: broadcast initial variable states from rank 0 to all other processes.
                     # This is necessary to ensure consistent initialization of all workers when
                     # training is started with random weights or restored from a checkpoint.
                     #
                     # Note: broadcast should be done after the first gradient step to ensure
                     # optimizer initialization.
-                    self.horovod.broadcast_variables(self.ecd.variables, root_rank=0)
-                    self.horovod.broadcast_variables(self.optimizer.variables(), root_rank=0)
+                    self._horovod.broadcast_variables(self.ecd.variables, root_rank=0)
+                    self._horovod.broadcast_variables(self._optimizer.variables(), root_rank=0)
 
                 if self._horovod:
                     current_learning_rate = learning_rate_warmup_distributed(
@@ -828,8 +575,7 @@
                         batcher.step,
                         batcher.steps_per_epoch
                     )
-<<<<<<< HEAD
-                self.optimizer.set_learning_rate(current_learning_rate)
+                self._optimizer.set_learning_rate(current_learning_rate)
 
                 # todo: tf2 add back relevant code
                 # readout_nodes = {'optimize': self.optimize}
@@ -854,29 +600,6 @@
                 #         # train_writer.add_summary(output_values['summary'],
                 #         #                         progress_tracker.steps)
                 #         continue
-=======
-
-                readout_nodes = {'optimize': self._optimize}
-                if not skip_save_log:
-                    readout_nodes['summary'] = self._merged_summary
-
-                output_values = session.run(
-                    readout_nodes,
-                    feed_dict=self.feed_dict(
-                        batch,
-                        regularization_lambda=regularization_lambda,
-                        learning_rate=current_learning_rate,
-                        dropout_rate=dropout_rate,
-                        is_training=True
-                    )
-                )
-
-                if is_on_master():
-                    if not skip_save_log:
-                        # it is initialized only on master
-                        train_writer.add_summary(output_values['summary'],
-                                                 progress_tracker.steps)
->>>>>>> 9b34c751
 
                 progress_tracker.steps += 1
                 if is_on_master():
@@ -911,14 +634,8 @@
             # todo: tf2 add back relevant code as needed
             self.evaluation(
                 training_set,
-<<<<<<< HEAD
                 'train',
                 progress_tracker.train_metrics,
-=======
-                TRAINING,
-                regularization_lambda,
-                progress_tracker.train_stats,
->>>>>>> 9b34c751
                 tables,
                 eval_batch_size,
                 bucketing_field
@@ -963,14 +680,8 @@
                 # eval metrics on test set
                 self.evaluation(
                     test_set,
-<<<<<<< HEAD
                     'test',
                     progress_tracker.test_metrics,
-=======
-                    TEST,
-                    regularization_lambda,
-                    progress_tracker.test_stats,
->>>>>>> 9b34c751
                     tables,
                     eval_batch_size,
                     bucketing_field
@@ -1099,35 +810,21 @@
 
         while not batcher.last_batch():
             batch = batcher.next_batch()
-<<<<<<< HEAD
-            inputs = {i_feat['name']: batch[i_feat['name']] for i_feat in self.hyperparameters['input_features']}
-            targets = {o_feat['name']: batch[o_feat['name']] for o_feat in self.hyperparameters['output_features']}
+            inputs = {i_feat['name']: batch[i_feat['name']] for i_feat in self._hyperparameters['input_features']}
+            targets = {o_feat['name']: batch[o_feat['name']] for o_feat in self._hyperparameters['output_features']}
 
             self.train_step(
                 self.ecd,
-                self.optimizer,
+                self._optimizer,
                 inputs,
                 targets,
                 regularization_lambda
-=======
-
-            _ = session.run(
-                [self._optimize],
-                feed_dict=self.feed_dict(
-                    batch,
-                    regularization_lambda=regularization_lambda,
-                    learning_rate=learning_rate,
-                    dropout_rate=dropout_rate,
-                    is_training=True
-                )
->>>>>>> 9b34c751
             )
 
             progress_bar.update(1)
 
         progress_bar.close()
 
-<<<<<<< HEAD
     def append_metrics(self, dataset_name, results, metrics_log, tables):
         for output_feature in self.ecd.output_features:
             scores = [dataset_name]
@@ -1141,38 +838,6 @@
                 score = results[output_feature][metric]
                 metrics_log[output_feature][metric].append(score)
                 scores.append(score)
-=======
-    def evaluation(
-            self,
-            session,
-            dataset,
-            dataset_name,
-            regularization_lambda,
-            stats,
-            tables,
-            batch_size=128,
-            bucketing_field=None
-    ):
-        results = self.batch_evaluation(
-            session,
-            dataset,
-            batch_size,
-            bucketing_field=bucketing_field,
-            regularization_lambda=regularization_lambda,
-            is_training=False,
-            name=dataset_name
-        )
-
-        for output_feature in self._hyperparameters['output_features']:
-            of_name = output_feature['name']
-            table_row = [dataset_name]
-
-            for measure in get_measures_names(output_feature['type']):
-                stats[of_name][measure].append(results[of_name][measure])
-                table_row.append(results[of_name][measure])
-
-            tables[of_name].append(table_row)
->>>>>>> 9b34c751
 
             tables[output_feature].append(scores)
 
@@ -1190,24 +855,6 @@
             only_predictions=False,
             name=None
     ):
-<<<<<<< HEAD
-=======
-        output_nodes = self.get_output_nodes(
-            collect_predictions,
-            only_predictions
-        )
-        output_stats = self.get_outputs_stats()
-
-        set_size = dataset.size
-        if set_size == 0:
-            if is_on_master():
-                logger.warning('No datapoints to evaluate on.')
-            return output_stats
-        seq_set_size = {output_feature['name']: {} for output_feature in
-                        self._hyperparameters['output_features'] if
-                        output_feature['type'] in SEQUENCE_TYPES}
-
->>>>>>> 9b34c751
         batcher = self.initialize_batcher(
             dataset,
             batch_size,
@@ -1231,7 +878,7 @@
             # todo: tf2 need to rationalize to reduce redundant code
             # create array for predictors
             # todo: tf2 need to handle case of single predictor, e.g., image
-            inputs = {i_feat['name']: batch[i_feat['name']] for i_feat in self.hyperparameters['input_features']}
+            inputs = {i_feat['name']: batch[i_feat['name']] for i_feat in self._hyperparameters['input_features']}
 
             if only_predictions:
                 (
@@ -1241,7 +888,7 @@
                     inputs
                 )
             else:
-                targets = {o_feat['name']: batch[o_feat['name']] for o_feat in self.hyperparameters['output_features']}
+                targets = {o_feat['name']: batch[o_feat['name']] for o_feat in self._hyperparameters['output_features']}
 
                 (
                     preds
@@ -1267,7 +914,6 @@
         if is_on_master():
             progress_bar.close()
 
-<<<<<<< HEAD
         # consolidate predictions from each batch to a single tensor
         for of_name, of_predictions in predictions.items():
             for pred_name, pred_value_list in of_predictions.items():
@@ -1277,15 +923,8 @@
             return predictions
         else:
             metrics = self.ecd.get_metrics()
-            if self.horovod:
+            if self._horovod:
                 metrics = self.merge_workers_metrics(metrics)
-=======
-        if self._horovod:
-            output_stats, seq_set_size = self.merge_workers_outputs(
-                output_stats,
-                seq_set_size
-            )
->>>>>>> 9b34c751
 
             self.ecd.reset_metrics()
             return metrics, predictions
@@ -1309,27 +948,13 @@
             name=dataset_name
         )
 
-<<<<<<< HEAD
         self.append_metrics(dataset_name, results, metrics_log, tables)
-=======
-        if 'combined' in output_stats and LOSS in output_stats['combined']:
-            regularization = session.run(
-                [self._regularization_loss],
-                feed_dict={self._regularization_lambda: regularization_lambda}
-            )[0]
-            output_stats['combined'][LOSS] += regularization
->>>>>>> 9b34c751
 
         return metrics_log, tables
 
     def merge_workers_metrics(self, metrics):
         # gather outputs from all workers
-<<<<<<< HEAD
         all_workers_output_metrics = allgather_object(metrics)
-=======
-        all_workers_output_stats = self._comm.allgather(output_stats)
-        all_workers_seq_set_size = self._comm.allgather(seq_set_size)
->>>>>>> 9b34c751
 
         # merge them into a single one
         merged_output_metrics = sum_dicts(
@@ -1346,17 +971,10 @@
             tensor_names,
             bucketing_field=None
     ):
-<<<<<<< HEAD
         # todo tf2: reintroduce this functionality
         # output_nodes = {tensor_name: self.graph.get_tensor_by_name(tensor_name)
         #                 for tensor_name in tensor_names}
         # collected_tensors = {tensor_name: [] for tensor_name in tensor_names}
-=======
-        output_nodes = {
-            tensor_name: self._graph.get_tensor_by_name(tensor_name)
-            for tensor_name in tensor_names}
-        collected_tensors = {tensor_name: [] for tensor_name in tensor_names}
->>>>>>> 9b34c751
 
         batcher = self.initialize_batcher(
             dataset,
@@ -1393,219 +1011,6 @@
         collected_tensors = None
         return collected_tensors
 
-<<<<<<< HEAD
-=======
-    def get_output_nodes(self, collect_predictions, only_predictions=False):
-        output_features = self._hyperparameters['output_features']
-        output_nodes = {}
-
-        for output_feature in output_features:
-            field_name = output_feature['name']
-            feature_type = output_feature['type']
-            output_nodes[field_name] = {}
-            output_config = output_type_registry[feature_type].output_config
-
-            for stat in output_config:
-                output_name = output_config[stat]['output']
-                output_type = output_config[stat]['type']
-                if ((output_type == PREDICTION and
-                     (collect_predictions or only_predictions)) or
-                        (output_type == MEASURE and not only_predictions)):
-                    output_nodes[field_name][output_name] = getattr(
-                        self,
-                        output_name + '_' + field_name
-                    )
-
-        if not only_predictions:
-            output_nodes['eval_combined_loss'] = getattr(
-                self,
-                '_eval_combined_loss'
-            )
-
-        return output_nodes
-
-    def get_outputs_stats(self):
-        output_features = self._hyperparameters['output_features']
-        output_stats = OrderedDict()
-
-        for output_feature in output_features:
-            field_name = output_feature['name']
-            feature_type = output_feature['type']
-            output_stats[field_name] = {}
-            output_config = output_type_registry[feature_type].output_config
-
-            for stat in output_config:
-                output_value = output_config[stat]['value']
-                if isinstance(output_value, list):
-                    output_stats[field_name][stat] = []
-                else:
-                    output_stats[field_name][stat] = output_value
-
-        output_stats['combined'] = {LOSS: 0, ACCURACY: 0}
-        return output_stats
-
-    def update_output_stats_batch(
-            self,
-            output_stats,
-            seq_set_size,
-            collect_predictions,
-            only_predictions,
-            result
-    ):
-        output_features = self._hyperparameters['output_features']
-        combined_correct_predictions = None
-
-        for output_feature in output_features:
-            field_name = output_feature['name']
-            feature_type = output_feature['type']
-            output_config = output_type_registry[feature_type].output_config
-
-            for stat in output_config:
-                stat_config = output_config[stat]
-                output_type = output_config[stat]['type']
-                if ((output_type == PREDICTION and
-                     (collect_predictions or only_predictions)) or
-                        (output_type == MEASURE and not only_predictions)):
-                    aggregation_method = stat_config['aggregation']
-                    if aggregation_method == SUM:
-                        output_stats[field_name][stat] += (
-                            result[field_name][stat_config['output']].sum()
-                        )
-                    elif aggregation_method == SEQ_SUM:
-                        output_stats[field_name][stat] += (
-                            result[field_name][stat_config['output']].sum()
-                        )
-                        seq_set_size[field_name][stat] = (
-                                seq_set_size[field_name].get(stat, 0) +
-                                len(result[field_name][stat_config['output']])
-                        )
-                    elif aggregation_method == AVG_EXP:
-                        output_stats[field_name][stat] += (
-                            result[field_name][stat_config['output']].sum()
-                        )
-                    elif aggregation_method == APPEND:
-                        output_stats[field_name][stat].append(
-                            result[field_name][stat_config['output']]
-                        )
-
-            if not only_predictions:
-                if feature_type in [CATEGORY, BINARY]:
-                    correct_predictions = \
-                        result[field_name][CORRECT_PREDICTIONS]
-                elif feature_type == SEQUENCE:
-                    correct_predictions = \
-                        result[field_name][CORRECT_ROWWISE_PREDICTIONS]
-                else:
-                    correct_predictions = None
-
-                if correct_predictions is not None:
-                    if combined_correct_predictions is None:
-                        combined_correct_predictions = correct_predictions
-                    else:
-                        combined_correct_predictions = np.logical_and(
-                            combined_correct_predictions,
-                            correct_predictions
-                        )
-
-        if not only_predictions:
-            output_stats['combined'][LOSS] += result['eval_combined_loss'].sum()
-            output_stats['combined'][ACCURACY] += (
-                combined_correct_predictions.sum()
-                if combined_correct_predictions is not None else 0
-            )
-
-        return output_stats, seq_set_size
-
-    def update_output_stats(
-            self,
-            output_stats,
-            set_size,
-            seq_set_size,
-            collect_predictions,
-            only_predictions
-    ):
-        output_features = self._hyperparameters['output_features']
-
-        for i, output_feature in enumerate(output_features):
-            feature_type = output_feature['type']
-            field_name = output_feature['name']
-            output_config = output_type_registry[feature_type].output_config
-
-            for stat in output_config:
-                output_type = output_config[stat]['type']
-                if ((output_type == PREDICTION and
-                     (collect_predictions or only_predictions)) or
-                        (output_type == MEASURE and not only_predictions)):
-
-                    if output_config[stat]['aggregation'] == SUM:
-                        output_stats[field_name][stat] /= set_size
-
-                    elif output_config[stat]['aggregation'] == SEQ_SUM:
-                        output_stats[field_name][stat] /= (
-                            seq_set_size[field_name][stat]
-                        )
-
-                    elif output_config[stat]['aggregation'] == AVG_EXP:
-                        output_stats[field_name][stat] = np.exp(
-                            output_stats[field_name][stat] / set_size
-                        )
-
-                    elif output_config[stat]['aggregation'] == APPEND:
-                        if len(output_stats[field_name][stat]) > 0 and len(
-                                output_stats[field_name][stat][0].shape) > 1:
-                            max_shape = None
-                            for result in output_stats[field_name][stat]:
-                                if max_shape is None:
-                                    max_shape = result.shape
-                                else:
-                                    max_shape = np.maximum(
-                                        max_shape,
-                                        result.shape
-                                    )
-
-                            results = []
-                            for result in output_stats[field_name][stat]:
-                                diff_shape = max_shape - np.array(result.shape)
-                                diff_shape[0] = 0
-                                pad_width = [(0, k) for k in diff_shape]
-                                paded_result = np.pad(
-                                    result,
-                                    pad_width,
-                                    'constant',
-                                    constant_values=0
-                                )
-                                results.append(paded_result)
-                        else:
-                            results = output_stats[field_name][stat]
-
-                        output_stats[field_name][stat] = np.concatenate(
-                            results
-                        )
-
-            if feature_type == SEQUENCE:
-                # trim output sequences
-                if LENGTHS in output_stats[field_name]:
-                    lengths = output_stats[field_name][LENGTHS]
-                    if PREDICTIONS in output_stats[field_name]:
-                        output_stats[field_name][PREDICTIONS] = np.array(
-                            [list(output_stats[field_name][PREDICTIONS][i,
-                                  0:lengths[i]])
-                             for i in range(len(lengths))]
-                        )
-                    if PROBABILITIES in output_stats[field_name]:
-                        output_stats[field_name][PROBABILITIES] = np.array(
-                            [list(output_stats[field_name][PROBABILITIES][i,
-                                  0:lengths[i]]) for i in
-                             range(len(lengths))]
-                        )
-
-        if not only_predictions:
-            output_stats['combined'][LOSS] /= set_size
-            output_stats['combined'][ACCURACY] /= set_size
-
-        return output_stats
-
->>>>>>> 9b34c751
     def check_progress_on_validation(
             self,
             progress_tracker,
@@ -1707,18 +1112,6 @@
             allow_parallel_threads=True,
             **kwargs
     ):
-<<<<<<< HEAD
-=======
-        if self._session is None:
-            session = self.initialize_session(gpus, gpu_fraction)
-
-            # load parameters
-            if self._weights_save_path:
-                self.restore(session, self._weights_save_path)
-        else:
-            session = self._session
-
->>>>>>> 9b34c751
         # predict
         if evaluate_performance:
             eval_metrics, eval_predictions = self.batch_evaluation(
@@ -1747,8 +1140,7 @@
             allow_parallel_threads=True,
             **kwargs
     ):
-<<<<<<< HEAD
-        if not self.initialized:
+        if not self._initialized:
             self.initialize_tensorflow(gpus, gpu_memory_limit, allow_parallel_threads)
 
         # if self.session is None:
@@ -1770,28 +1162,6 @@
         #             'Tensor / operation {} not present in the '
         #             'model graph'.format(tensor_name)
         #         )
-=======
-        if self._session is None:
-            session = self.initialize_session(gpus, gpu_fraction)
-
-            # load parameters
-            if self._weights_save_path:
-                self.restore(session, self._weights_save_path)
-        else:
-            session = self._session
-
-        # get operation names
-        operation_names = {
-            t.name for op in self._graph.get_operations() for t in op.values()
-        }
-
-        for tensor_name in tensor_names:
-            if tensor_name not in operation_names:
-                raise ValueError(
-                    'Tensor / operation {} not present in the '
-                    'model graph'.format(tensor_name)
-                )
->>>>>>> 9b34c751
 
         # collect tensors
         collected_tensors = self.batch_collect_activations(
@@ -1810,8 +1180,7 @@
             allow_parallel_threads=True,
             **kwargs
     ):
-<<<<<<< HEAD
-        if not self.initialized:
+        if not self._initialized:
             self.initialize_tensorflow(gpus, gpu_memory_limit, allow_parallel_threads)
 
         # todo tf2: reintroduce functionality
@@ -1846,38 +1215,6 @@
     def save_weights(self, save_path):
         # save model
         self.ecd.save_weights(save_path)
-=======
-        if self._session is None:
-            session = self.initialize_session(gpus, gpu_fraction)
-
-            # load parameters
-            if self._weights_save_path:
-                self.restore(session, self._weights_save_path)
-        else:
-            session = self._session
-
-        operation_names = {
-            t.name for op in self._graph.get_operations() for t in op.values()
-        }
-        for tensor_name in tensor_names:
-            if tensor_name not in operation_names:
-                raise ValueError(
-                    'Tensor / operation {} not present in the '
-                    'model graph'.format(tensor_name)
-                )
-
-        # collect tensors
-        collected_tensors = {
-            tensor_name: session.run(
-                self._graph.get_tensor_by_name(tensor_name))
-            for tensor_name in tensor_names
-        }
-
-        return collected_tensors
-
-    def save_weights(self, session, save_path):
-        self._weights_save_path = self._saver.save(session, save_path)
->>>>>>> 9b34c751
 
     def save_hyperparameters(self, hyperparameters, save_path):
         # removing pretrained embeddings paths from hyperparameters
@@ -1892,7 +1229,6 @@
         save_json(save_path, hyperparameters, sort_keys=True, indent=4)
 
     def save_savedmodel(self, save_path):
-<<<<<<< HEAD
         # todo tf2: reintroduce this functionality
         # input_tensors = {}
         # for input_feature in self.hyperparameters['input_features']:
@@ -1928,81 +1264,17 @@
 
     @staticmethod
     def load(load_path, use_horovod=None):
-=======
-
-        if self._session is None:
-            logger.warning(
-                "The model has no initialized session."
-                "Initializing a news session and restoring the weights "
-                "of the model (if a weights path has been specified)."
-            )
-            self.initialize_session()
-            if self._weights_save_path:
-                self.restore(self._session, self._weights_save_path)
-
-        inputs = {}
-        outputs = {}
-
-        for feature in self._hyperparameters['input_features']:
-            inputs[feature['name']] = getattr(self, feature['name'])
-
-        for feature in self._hyperparameters['output_features']:
-            outputs['predictions_' + feature['name']] = getattr(
-                self, 'predictions_' + feature['name']
-            )
-            if hasattr(self, 'probabilities_' + feature['name']):
-                outputs['probabilities_' + feature['name']] = getattr(
-                    self, 'probabilities_' + feature['name']
-                )
-            if hasattr(self, 'probability_' + feature['name']):
-                outputs['probability_' + feature['name']] = getattr(
-                    self, 'probability_' + feature['name']
-                )
-
-        builder = tf.compat.v1.saved_model.builder.SavedModelBuilder(save_path)
-
-        with self._session as session:
-            signature = tf.compat.v1.saved_model.signature_def_utils.predict_signature_def(
-                inputs=inputs,
-                outputs=outputs
-            )
-
-            builder.add_meta_graph_and_variables(
-                sess=session,
-                tags=[tf.saved_model.SERVING],
-                signature_def_map={
-                    tf.saved_model.DEFAULT_SERVING_SIGNATURE_DEF_KEY:
-                        signature
-                })
-
-            builder.save()
-
-    def restore(self, session, weights_path):
-        self._saver.restore(session, weights_path)
-
-    @staticmethod
-    def load(load_path, gpus=None, gpu_fraction=1, use_horovod=False):
->>>>>>> 9b34c751
         hyperparameter_file = os.path.join(
             load_path,
             MODEL_HYPERPARAMETERS_FILE_NAME
         )
         hyperparameters = load_json(hyperparameter_file)
         model = Model(use_horovod=use_horovod, **hyperparameters)
-<<<<<<< HEAD
         weights_save_path = os.path.join(
             load_path,
             MODEL_WEIGHTS_FILE_NAME
         )
         model.restore(weights_save_path)
-=======
-        model._weights_save_path = os.path.join(
-            load_path,
-            MODEL_WEIGHTS_FILE_NAME
-        )
-        model.initialize_session(gpus, gpu_fraction)
-        model.restore(model._session, model._weights_save_path)
->>>>>>> 9b34c751
         return model
 
     def set_epochs_to_1_or_quit(self, signum, frame):
@@ -2026,7 +1298,6 @@
 
     def resume_training_progress_tracker(self, training_progress_tracker_path):
         if is_on_master():
-<<<<<<< HEAD
             logger.info('Resuming training of model: {0}'.format(
                 training_progress_tracker_path
             ))
@@ -2061,45 +1332,6 @@
                 metrics_names[output_feature_name] = metrics
         metrics_names[COMBINED] = [LOSS]
         return metrics_names
-=======
-            logger.info('Resuming training of model: {0}'.format(save_path))
-        self._weights_save_path = model_weights_path
-        progress_tracker = ProgressTracker.load(
-            os.path.join(
-                save_path,
-                TRAINING_PROGRESS_FILE_NAME
-            )
-        )
-        return progress_tracker
-
-    def initialize_training_stats(self, output_features):
-        train_stats = OrderedDict()
-        vali_stats = OrderedDict()
-        test_stats = OrderedDict()
-
-        for output_feature in output_features:
-            field_name = output_feature['name']
-
-            train_stats[field_name] = OrderedDict()
-            vali_stats[field_name] = OrderedDict()
-            test_stats[field_name] = OrderedDict()
-            output_config = output_type_registry[
-                output_feature['type']].output_config
-
-            for stat, config in output_config.items():
-                if config['type'] == MEASURE:
-                    train_stats[field_name][stat] = []
-                    vali_stats[field_name][stat] = []
-                    test_stats[field_name][stat] = []
-
-        for stats in [train_stats, vali_stats, test_stats]:
-            stats['combined'] = {
-                LOSS: [],
-                ACCURACY: []
-            }
-
-        return train_stats, vali_stats, test_stats
->>>>>>> 9b34c751
 
     def initialize_batcher(
             self,
@@ -2137,13 +1369,8 @@
             if 'preprocessing' in bucketing_feature:
                 trim_side = bucketing_feature['preprocessing']['padding']
             else:
-<<<<<<< HEAD
-                trim_side = self.hyperparameters['preprocessing'][
+                trim_side = self._hyperparameters['preprocessing'][
                     bucketing_feature[TYPE]]['padding']
-=======
-                trim_side = self._hyperparameters['preprocessing'][
-                    bucketing_feature['type']]['padding']
->>>>>>> 9b34c751
 
             batcher = BucketedBatcher(
                 dataset,
